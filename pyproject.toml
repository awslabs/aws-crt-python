--- conflicted
+++ resolved
@@ -1,14 +1,16 @@
 [build-system]
 requires = [
   "setuptools>=75.3.1",
-  "wheel>=0.45.1", # used by our setup.py
+  "wheel>=0.45.1",      # used by our setup.py
 ]
 build-backend = "setuptools.build_meta"
 
 [project]
 name = "awscrt"
-license = {text = "Apache-2.0", files = ["LICENSE"]}
-authors = [{name = "Amazon Web Services, Inc", email = "aws-sdk-common-runtime@amazon.com"}]
+license = { text = "Apache-2.0", files = ["LICENSE"] }
+authors = [
+  { name = "Amazon Web Services, Inc", email = "aws-sdk-common-runtime@amazon.com" },
+]
 description = "A common runtime for AWS Python projects"
 readme = "README.md"
 requires-python = ">=3.8"
@@ -19,9 +21,7 @@
   "Operating System :: Unix",
   "Operating System :: MacOS",
 ]
-dynamic = [
-  "version",
-]
+dynamic = ["version"]
 
 [project.urls]
 github = "https://github.com/awslabs/aws-crt-python"
@@ -31,13 +31,9 @@
 
 [project.optional-dependencies]
 dev = [
-  "autopep8>=2.3.1", # for code formatting
-  "build>=1.2.2", # for building wheels
+  "autopep8>=2.3.1",                             # for code formatting
+  "build>=1.2.2",                                # for building wheels
   "sphinx>=7.2.6,<7.3; python_version >= '3.9'", # for building docs
-  "websockets>=13.1", # for tests
-<<<<<<< HEAD
-  "h2==4.1.0", # for tests
-=======
-  "h2", # for tests
->>>>>>> c7e09400
+  "websockets>=13.1",                            # for tests
+  "h2==4.1.0",                                   # for tests
 ]
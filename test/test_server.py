--- conflicted
+++ resolved
@@ -20,16 +20,12 @@
 import random
 from concurrent.futures import Future
 
-<<<<<<< HEAD
 # log settings
-=======
->>>>>>> dc7bc0a6
 log_level = io.LogLevel.NoLogs
 log_level = io.LogLevel.Error
 log_output = 'stderr'
 io.init_logging(log_level, log_output)
 
-<<<<<<< HEAD
 
 class TestServerCreate(unittest.TestCase):
     def setUp(self):
@@ -37,26 +33,10 @@
         # an event loop group is needed for IO operations. Unless you're a server or a client doing hundreds of
         # connections you only want one of these.
         random.seed()
-=======
-
-class TestStringMethods(unittest.TestCase):
-
-    def test_server_bootstrap(self):
-        # an event loop group is needed for IO operations. Unless you're a server or a client doing hundreds of
-        # connections you only want one of these.
-        event_loop_group = io.EventLoopGroup(1)
-        server_bootstrap = io.ServerBootstrap(event_loop_group)
-        self.assertIsNotNone(server_bootstrap)
-
-    def test_server_create_destroy(self):
-
-        # Settings for tests
->>>>>>> dc7bc0a6
         host_name = str(random.random())
         self.port = 0
         tls = False
         connect_timeout = 3000
-<<<<<<< HEAD
         self.event_loop_group = io.EventLoopGroup(1)
         self.server_bootstrap = io.ServerBootstrap(self.event_loop_group)
         if sys.platform == 'win32':
@@ -79,34 +59,10 @@
                                             on_incoming_connection)
         print("----Server create success----")
         future = http.HttpServer.close(server)
-        future = http.HttpServer.close(server)
-=======
-
-        def on_incoming_connection(server, connection, error_code):
-            print("fake on incoming connection!")
-
-        # an event loop group is needed for IO operations. Unless you're a server or a client doing hundreds of
-        # connections you only want one of these.
-        event_loop_group = io.EventLoopGroup(1)
-        server_bootstrap = io.ServerBootstrap(event_loop_group)
-        if sys.platform == 'win32':
-            # win32
-            host_name = "\\\\.\\pipe\\testsock-" + host_name
-        else:
-            host_name = "testsock-{}.sock".format(host_name)
-        socket_options = io.SocketOptions()
-        socket_options.connect_timeout_ms = connect_timeout
-        socket_options.domain = io.SocketDomain.Local
-        server = http.HttpServer(server_bootstrap, host_name, port, socket_options, on_incoming_connection)
-        print("Server create success")
->>>>>>> dc7bc0a6
-        future = http.HttpServer.close(server)
-        if future:
-            print("SUCCESS!")
-
-<<<<<<< HEAD
-        print("----TEST SERVER_CREATE_DESTROY SUCCESS!----")
-        print("\n")
+        if future.result():
+            print("----TEST SERVER_CREATE_DESTROY SUCCESS!----")
+            print("\n")
+        
         # delete the socket, cleanup
         os.system("rm {}".format(self.host_name))
 
@@ -136,7 +92,7 @@
     def test_server_bootstrap(self):
         # an event loop group is needed for IO operations. Unless you're a server or a client doing hundreds of
         # connections you only want one of these.
-        self.assertIsNotNone(self.port)
+        self.assertIsNotNone(self.server_bootstrap)
 
     def test_server_connection(self):
 
@@ -183,7 +139,9 @@
         server_connection = server_conn_future.result()
         # release the server
         destroy_future = http.HttpServer.close(server)
-        print(destroy_future.result())
+        if destroy_future.result():
+            print("----SERVER DESTROY FINISHED----")
+        
 
         # wait client side connection to shutdown
         print(client_conn_shutdown_future.result())
@@ -193,9 +151,6 @@
         # delete the socket, cleanup
         os.system("rm {}".format(self.host_name))
 
-=======
->>>>>>> dc7bc0a6
-
 if __name__ == '__main__':
     unittest.main()
 

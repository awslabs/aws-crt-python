--- conflicted
+++ resolved
@@ -25,32 +25,12 @@
 log_level = io.LogLevel.Error
 log_output = 'stderr'
 io.init_logging(log_level, log_output)
-random.seed()
+
 
 class TestStringMethods(unittest.TestCase):
 
-<<<<<<< HEAD
     def init(self, host_name, port, tls, connect_timeout):
 
-=======
-    def test_server_bootstrap(self):
-        # an event loop group is needed for IO operations. Unless you're a server or a client doing hundreds of connections
-        # you only want one of these.
-        event_loop_group = io.EventLoopGroup(1)
-        server_bootstrap = io.ServerBootstrap(event_loop_group)
-        self.assertIsNotNone(server_bootstrap)
-
-    def test_server_create_destroy(self):
-
-        #Settings for tests
-        host_name = str(random.random())
-        port = 0
-        connect_timeout = 3000
-
-        def on_incoming_connection(server, connection, error_code):
-            print("fake on incoming connection!")
-        
->>>>>>> 065bd585
         # an event loop group is needed for IO operations. Unless you're a server or a client doing hundreds of connections
         # you only want one of these.
         event_loop_group = io.EventLoopGroup(1)
@@ -63,8 +43,7 @@
         socket_options = io.SocketOptions()
         socket_options.connect_timeout_ms = connect_timeout
         socket_options.domain = io.SocketDomain.Local
-<<<<<<< HEAD
-        return event_loop_group, server_bootstrap, tls_connection_options, socket_options
+        return event_loop_group, server_bootstrap, None, socket_options
 
     def test_server_bootstrap(self):
         # an event loop group is needed for IO operations. Unless you're a server or a client doing hundreds of connections
@@ -78,19 +57,17 @@
         def on_incoming_connection(server, connection, error_code):
             print("----fake on incoming connection!----")
         
-        def on_destroy_complete(server):
-            future.set_result("----destroy completed!----")
-        
         #Init for tests
+        random.seed()
         host_name = str(random.random())
         port = 0
         tls = False
         connect_timeout = 3000
         _, server_bootstrap, tls_connection_options, socket_options = self.init(host_name, port, tls, connect_timeout)
 
-        server = http.HttpServer.new_server(server_bootstrap, host_name, port, socket_options, on_incoming_connection, on_destroy_complete)
+        server = http.HttpServer.new_server(server_bootstrap, host_name, port, socket_options, on_incoming_connection)
         print("----Server create success----")
-        future = http.HttpServer.release(server)
+        future = http.HttpServer.close(server)
         print(future.result())
 
         print("----TEST SERVER_CREATE_DESTROY SUCCESS!----")
@@ -113,28 +90,18 @@
                 server_conn_future.set_exception(Exception("Error during connect: err={}".format(error_code)))
             server_connection = http.ServerConnection.new_server_connection(connection, on_incoming_request, on_server_conn_shutdown)
             server_conn_future.set_result("----fake on incoming connection!----")
-        
-        def on_destroy_complete(server):
-            destroy_future.set_result("----destroy completed!----")
 
         #Init for tests
+        random.seed()
         host_name = str(random.random())
         port = 0
         tls = False
         connect_timeout = 3000
         event_loop_group, server_bootstrap, tls_connection_options, socket_options = self.init(host_name, port, tls, connect_timeout)
-=======
-        server = http.HttpServer.new_server(server_bootstrap, host_name, port, socket_options, on_incoming_connection)
-        print("Server create success")
-        future = http.HttpServer.close(server)
-        print(future.result())
-
-        print("SUCCESS!")
->>>>>>> 065bd585
 
         #server setup
         server_conn_future = Future()
-        server = http.HttpServer.new_server(server_bootstrap, host_name, port, socket_options, on_incoming_connection, on_destroy_complete)
+        server = http.HttpServer.new_server(server_bootstrap, host_name, port, socket_options, on_incoming_connection)
         print("----server setup completed!----")
         #client setup
         # invoked up on the connection closing
@@ -153,7 +120,7 @@
         print(server_conn_future.result())
         
         #release the server
-        destroy_future = http.HttpServer.release(server)
+        destroy_future = http.HttpServer.close(server)
         print(destroy_future.result())
 
         print("----TEST SERVER_CONNECTION SUCCESS!----")

--- conflicted
+++ resolved
@@ -221,14 +221,11 @@
         s3_client = s3_client_new(True, self.region)
         self.assertIsNotNone(s3_client)
 
-<<<<<<< HEAD
-=======
     def test_sanity_network_interface_names(self):
         # This is just a sanity test to ensure that we are passing the parameter correctly.
         with self.assertRaises(Exception):
             s3_client_new(True, self.region, network_interface_names=("eth0", "invalid-network-interface"))
 
->>>>>>> c9742337
     def test_wait_shutdown(self):
         s3_client = s3_client_new(False, self.region)
         self.assertIsNotNone(s3_client)

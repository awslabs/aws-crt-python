# Copyright Amazon.com, Inc. or its affiliates. All Rights Reserved.
# SPDX-License-Identifier: Apache-2.0.

import unittest
import os
from tempfile import NamedTemporaryFile
from test import NativeResourceTest
from concurrent.futures import Future

from awscrt.http import HttpHeaders, HttpRequest
from awscrt.s3 import S3Client, S3RequestType
from awscrt.io import ClientBootstrap, ClientTlsContext, DefaultHostResolver, EventLoopGroup, TlsConnectionOptions, TlsContextOptions, init_logging, LogLevel
from awscrt.auth import AwsCredentialsProvider


def s3_client_new(secure, region, part_size=0):

    event_loop_group = EventLoopGroup()
    host_resolver = DefaultHostResolver(event_loop_group)
    bootstrap = ClientBootstrap(event_loop_group, host_resolver)
    credential_provider = AwsCredentialsProvider.new_default_chain(bootstrap)
    tls_option = None
    if secure:
        opt = TlsContextOptions()
        ctx = ClientTlsContext(opt)
        tls_option = TlsConnectionOptions(ctx)

    s3_client = S3Client(
        bootstrap=bootstrap,
        region=region,
        credential_provider=credential_provider,
        tls_connection_options=tls_option,
        part_size=part_size)

    return s3_client


class FakeReadStream(object):
    def __init__(self, read_future):
        self._future = read_future
        pass

    def read(self, length):
        fake_string = "x" * length
        fake_data = bytes(fake_string, 'utf-8')
        if not self._future.done():
            self._future.set_result(None)
        return fake_data


class S3ClientTest(NativeResourceTest):

    def setUp(self):
        self.region = "us-west-2"
        self.timeout = 10  # seconds

    def test_sanity(self):
        s3_client = s3_client_new(False, self.region)
        self.assertIsNotNone(s3_client)

    def test_sanity_secure(self):
        s3_client = s3_client_new(True, self.region)
        self.assertIsNotNone(s3_client)

    def test_wait_shutdown(self):
        s3_client = s3_client_new(False, self.region)
        self.assertIsNotNone(s3_client)

        shutdown_event = s3_client.shutdown_event
        del s3_client
        self.assertTrue(shutdown_event.wait(self.timeout))


class S3RequestTest(NativeResourceTest):
    def setUp(self):
        self.get_test_object_path = "/get_object_test_10MB.txt"
        self.put_test_object_path = "/put_object_test_py_10MB.txt"
        self.region = "us-west-2"
        self.bucket_name = "aws-crt-canary-bucket"
        self.timeout = 100  # seconds
        self.num_threads = 0

<<<<<<< HEAD
    response_headers = None
    response_status_code = None
    received_body_len = 0
    transferred_len = 0
    data_len = 0
    progress_invoked = 0
=======
        self.response_headers = None
        self.response_status_code = None
        self.received_body_len = 0
>>>>>>> a631fae8

        self.put_body_stream = None

    def _build_endpoint_string(self, region, bucket_name):
        return bucket_name + ".s3." + region + ".amazonaws.com"

    def _get_object_request(self, object_path):
        headers = HttpHeaders([("host", self._build_endpoint_string(self.region, self.bucket_name))])
        request = HttpRequest("GET", object_path, headers)
        return request

    def _put_object_request(self, file_name):
        self.put_body_stream = open(file_name, "r+b")
        file_stats = os.stat(file_name)
        self.data_len = file_stats.st_size
        headers = HttpHeaders([("host", self._build_endpoint_string(self.region, self.bucket_name)),
                               ("Content-Type", "text/plain"), ("Content-Length", str(self.data_len))])
        request = HttpRequest("PUT", self.put_test_object_path, headers, self.put_body_stream)
        return request

    def _on_request_headers(self, status_code, headers, **kargs):
        self.response_status_code = status_code
        self.response_headers = headers

    def _on_request_body(self, chunk, offset, **kargs):
        self.received_body_len = self.received_body_len + len(chunk)

    def _on_progress(self, progress):
        self.transferred_len += progress

    def _validate_successful_get_response(self, put_object):
        self.assertEqual(self.response_status_code, 200, "status code is not 200")
        headers = HttpHeaders(self.response_headers)
        self.assertIsNone(headers.get("Content-Range"))
        body_length = headers.get("Content-Length")
        if not put_object:
            self.assertIsNotNone(body_length, "Content-Length is missing from headers")
        if body_length:
            self.assertEqual(
                int(body_length),
                self.received_body_len,
                "Received body length does not match the Content-Length header")

    def _test_s3_put_get_object(self, request, request_type):
        s3_client = s3_client_new(False, self.region, 5 * 1024 * 1024)
        s3_request = s3_client.make_request(
            request=request,
            type=request_type,
            on_headers=self._on_request_headers,
            on_body=self._on_request_body)
        finished_future = s3_request.finished_future
        finished_future.result(self.timeout)
        self._validate_successful_get_response(request_type is S3RequestType.PUT_OBJECT)
        shutdown_event = s3_request.shutdown_event
        del s3_request
        self.assertTrue(shutdown_event.wait(self.timeout))

    def test_get_object(self):
        request = self._get_object_request(self.get_test_object_path)
        self._test_s3_put_get_object(request, S3RequestType.GET_OBJECT)

    def test_put_object(self):
        request = self._put_object_request("test/resources/s3_put_object.txt")
        self._test_s3_put_get_object(request, S3RequestType.PUT_OBJECT)
        self.put_body_stream.close()

    def test_get_object_file_object(self):
        request = self._get_object_request(self.get_test_object_path)
        request_type = S3RequestType.GET_OBJECT
        s3_client = s3_client_new(False, self.region, 5 * 1024 * 1024)
        with NamedTemporaryFile(mode="w", delete=False) as file:
            file.close()
            s3_request = s3_client.make_request(
                request=request,
                type=request_type,
                recv_filepath=file.name,
                on_headers=self._on_request_headers,
                on_progress=self._on_progress)
            finished_future = s3_request.finished_future
            finished_future.result(self.timeout)

            # Result check
            self.data_len = int(HttpHeaders(self.response_headers).get("Content-Length"))
            file_stats = os.stat(file.name)
            file_len = file_stats.st_size
            self.assertEqual(
                file_len,
                self.transferred_len,
                "the length of written file does not match the transferred length reported")
            self.assertEqual(
                self.data_len,
                self.transferred_len,
                "the transferred length reported does not match the content-length header")
            self.assertEqual(self.response_status_code, 200, "status code is not 200")
            shutdown_event = s3_request.shutdown_event
            del s3_request
            self.assertTrue(shutdown_event.wait(self.timeout))
            # TODO verify the content of written file
            os.remove(file.name)

    def test_put_object_file_object(self):
        request = self._put_object_request("test/resources/s3_put_object.txt")
        request_type = S3RequestType.PUT_OBJECT
        # close the stream, to test if the C FILE pointer as the input stream working well.
        self.put_body_stream.close()
        s3_client = s3_client_new(False, self.region, 5 * 1024 * 1024)
        s3_request = s3_client.make_request(
            request=request,
            type=request_type,
            send_filepath="test/resources/s3_put_object.txt",
            on_headers=self._on_request_headers,
            on_progress=self._on_progress)
        finished_future = s3_request.finished_future
        finished_future.result(self.timeout)

        # check result
        self.assertEqual(
            self.data_len,
            self.transferred_len,
            "the transferred length reported does not match body we sent")
        self._validate_successful_get_response(request_type is S3RequestType.PUT_OBJECT)
        shutdown_event = s3_request.shutdown_event
        del s3_request
        self.assertTrue(shutdown_event.wait(self.timeout))

    def _on_progress_cancel_after_first_chunk(self, progress):
        self.transferred_len += progress
        self.progress_invoked += 1
        self.s3_request.cancel()

    def test_multipart_get_object_cancel(self):
        # a 5 GB file
        request = self._get_object_request("/crt-canary-obj-single-part-9223372036854775807")
        s3_client = s3_client_new(False, self.region, 5 * 1024 * 1024)
        with NamedTemporaryFile(mode="w", delete=False) as file:
            file.close()
            self.s3_request = s3_client.make_request(
                request=request,
                recv_filepath=file.name,
                type=S3RequestType.GET_OBJECT,
                on_headers=self._on_request_headers,
                on_progress=self._on_progress_cancel_after_first_chunk)
            finished_future = self.s3_request.finished_future
            try:
                finished_future.result(self.timeout)
            except Exception as e:
                self.assertEqual(e.name, "AWS_ERROR_S3_CANCELED")

            # Result check
            self.data_len = int(HttpHeaders(self.response_headers).get("Content-Length"))
            self.assertLess(
                self.transferred_len,
                self.data_len,
                "the cancel failed to block all the following body")

            # The on_finish callback may invoke the progress
            self.assertLessEqual(self.progress_invoked, 2)
            shutdown_event = self.s3_request.shutdown_event
            del self.s3_request
            self.assertTrue(shutdown_event.wait(self.timeout))
            os.remove(file.name)

    def test_get_object_quick_cancel(self):
        # a 5 GB file
        request = self._get_object_request("/crt-canary-obj-single-part-9223372036854775807")
        s3_client = s3_client_new(False, self.region, 5 * 1024 * 1024)
        with NamedTemporaryFile(mode="w", delete=False) as file:
            file.close()
            s3_request = s3_client.make_request(
                request=request,
                recv_filepath=file.name,
                type=S3RequestType.GET_OBJECT,
                on_headers=self._on_request_headers,
                on_progress=self._on_progress)
            s3_request.cancel()
            finished_future = s3_request.finished_future
            try:
                finished_future.result(self.timeout)
            except Exception as e:
                self.assertEqual(e.name, "AWS_ERROR_S3_CANCELED")

            shutdown_event = s3_request.shutdown_event
            del s3_request
            self.assertTrue(shutdown_event.wait(self.timeout))
            os.remove(file.name)

    def _put_object_cancel_helper(self, cancel_after_read):
        read_futrue = Future()
        put_body_stream = FakeReadStream(read_futrue)
        data_len = 10 * 1024 * 1024 * 1024  # some fake length
        headers = HttpHeaders([("host", self._build_endpoint_string(self.region, self.bucket_name)),
                               ("Content-Type", "text/plain"), ("Content-Length", str(data_len))])
        http_request = HttpRequest("PUT", "/cancelled_request", headers, put_body_stream)
        s3_client = s3_client_new(False, self.region, 5 * 1024 * 1024)
        s3_request = s3_client.make_request(
            request=http_request,
            type=S3RequestType.PUT_OBJECT,
            on_headers=self._on_request_headers)

        if cancel_after_read:
            read_futrue.result(self.timeout)

        s3_request.cancel()
        finished_future = s3_request.finished_future
        try:
            finished_future.result(self.timeout)
        except Exception as e:
            self.assertEqual(e.name, "AWS_ERROR_S3_CANCELED")

        shutdown_event = s3_request.shutdown_event
        del s3_request
        self.assertTrue(shutdown_event.wait(self.timeout))

        # TODO If CLI installed, run the following command to ensure the cancel succeed.
        # aws s3api list-multipart-uploads --bucket aws-crt-canary-bucket --prefix 'cancelled_request'
        # Nothing should printout

    def test_multipart_put_object_cancel(self):
        return self._put_object_cancel_helper(True)

    def test_put_object_quick_cancel(self):
        return self._put_object_cancel_helper(False)


if __name__ == '__main__':
    unittest.main()<|MERGE_RESOLUTION|>--- conflicted
+++ resolved
@@ -80,18 +80,12 @@
         self.timeout = 100  # seconds
         self.num_threads = 0
 
-<<<<<<< HEAD
-    response_headers = None
-    response_status_code = None
-    received_body_len = 0
-    transferred_len = 0
-    data_len = 0
-    progress_invoked = 0
-=======
         self.response_headers = None
         self.response_status_code = None
         self.received_body_len = 0
->>>>>>> a631fae8
+        self.transferred_len = 0
+        self.data_len = 0
+        self.progress_invoked = 0
 
         self.put_body_stream = None
 

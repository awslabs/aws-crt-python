--- conflicted
+++ resolved
@@ -1,14 +1,9 @@
 # Copyright Amazon.com, Inc. or its affiliates. All Rights Reserved.
 # SPDX-License-Identifier: Apache-2.0.
 
-<<<<<<< HEAD
-from awscrt.io import ClientBootstrap, ClientTlsContext, DefaultHostResolver, EventLoopGroup, Pkcs11Lib, TlsContextOptions, LogLevel, init_logging
-from awscrt.mqtt import Client, Connection, QoS, ConnectReturnCode, OnConnectionSuccessData, OnConnectionFailureData, OnConnectionClosedData
-=======
 from awscrt.io import ClientBootstrap, ClientTlsContext, DefaultHostResolver, EventLoopGroup, Pkcs11Lib, TlsContextOptions
 from awscrt import http
-from awscrt.mqtt import Client, Connection, QoS, Will
->>>>>>> ee756e7b
+from awscrt.mqtt import Client, Connection, QoS, Will, OnConnectionClosedData, OnConnectionFailureData, OnConnectionSuccessData, ConnectReturnCode
 from test import NativeResourceTest
 from concurrent.futures import Future
 import os
@@ -19,56 +14,11 @@
 TIMEOUT = 100.0
 
 
-<<<<<<< HEAD
-class MqttClientTest(NativeResourceTest):
-    def test_lifetime(self):
-        elg = EventLoopGroup()
-        resolver = DefaultHostResolver(elg)
-        bootstrap = ClientBootstrap(elg, resolver)
-        client = Client(bootstrap)
-
-
-AuthType = enum.Enum('AuthType', ['CERT_AND_KEY', 'PKCS11', 'ECC_CERT_AND_KEY', 'INVALID_PORT'])
-
-
-class Config:
-    def __init__(self, auth_type):
-        self.endpoint = self._get_env('AWS_TEST_IOT_MQTT_ENDPOINT')
-        self.cert_path = self._get_env('AWS_TEST_TLS_CERT_PATH')
-        self.cert = pathlib.Path(self.cert_path).read_text().encode('utf-8')
-
-        if auth_type == AuthType.ECC_CERT_AND_KEY:
-            self.key_path = self._get_env('AWS_TEST_ECC_KEY_PATH')
-            self.key = pathlib.Path(self.key_path).read_text().encode('utf-8')
-            self.cert_path = self._get_env('AWS_TEST_ECC_CERT_PATH')
-            self.cert = pathlib.Path(self.cert_path).read_text().encode('utf-8')
-
-        elif auth_type == AuthType.CERT_AND_KEY:
-            self.key_path = self._get_env('AWS_TEST_TLS_KEY_PATH')
-            self.key = pathlib.Path(self.key_path).read_text().encode('utf-8')
-
-        elif auth_type == AuthType.PKCS11:
-            self.pkcs11_lib_path = self._get_env('AWS_TEST_PKCS11_LIB')
-            self.pkcs11_pin = self._get_env('AWS_TEST_PKCS11_PIN')
-            self.pkcs11_token_label = self._get_env('AWS_TEST_PKCS11_TOKEN_LABEL')
-            self.pkcs11_key_label = self._get_env('AWS_TEST_PKCS11_KEY_LABEL')
-
-        elif auth_type == AuthType.INVALID_PORT:
-            self.key_path = self._get_env('AWS_TEST_TLS_KEY_PATH')
-            self.key = pathlib.Path(self.key_path).read_text().encode('utf-8')
-
-    def _get_env(self, name):
-        val = os.environ.get(name)
-        if not val:
-            raise unittest.SkipTest(f"test requires env var: {name}")
-        return val
-=======
 def _get_env_variable(env_name):
     env_data = os.environ.get(env_name)
     if not env_data:
         raise unittest.SkipTest(f"test requires env var: {env_name}")
     return env_data
->>>>>>> ee756e7b
 
 
 def create_client_id():
@@ -79,51 +29,9 @@
     TEST_TOPIC = '/test/me/senpai/' + str(uuid.uuid4())
     TEST_MSG = 'NOTICE ME!'.encode('utf8')
 
-<<<<<<< HEAD
     def _create_connection(
-            self,
-            auth_type=AuthType.CERT_AND_KEY,
-            use_static_singletons=False,
-            on_connection_success_callback=None,
-            on_connection_failure_callback=None,
-            on_connection_closed_callback=None):
-        config = Config(auth_type)
-        CONNECTION_PORT = 8883
-
-        if auth_type == AuthType.CERT_AND_KEY or auth_type == AuthType.ECC_CERT_AND_KEY:
-            tls_opts = TlsContextOptions.create_client_with_mtls_from_path(config.cert_path, config.key_path)
-            tls = ClientTlsContext(tls_opts)
-
-        elif auth_type == AuthType.PKCS11:
-            try:
-                pkcs11_lib = Pkcs11Lib(
-                    file=config.pkcs11_lib_path,
-                    behavior=Pkcs11Lib.InitializeFinalizeBehavior.STRICT)
-
-                tls_opts = TlsContextOptions.create_client_with_mtls_pkcs11(
-                    pkcs11_lib=pkcs11_lib,
-                    user_pin=config.pkcs11_pin,
-                    token_label=config.pkcs11_token_label,
-                    private_key_label=config.pkcs11_key_label,
-                    cert_file_path=config.cert_path)
-
-                tls = ClientTlsContext(tls_opts)
-
-            except Exception as e:
-                if 'AWS_ERROR_UNIMPLEMENTED' in str(e):
-                    raise unittest.SkipTest(f'TLS with PKCS#11 not supported on this platform ({sys.platform})')
-                else:
-                    # re-raise exception
-                    raise
-
-        elif auth_type == AuthType.INVALID_PORT:
-            tls_opts = TlsContextOptions.create_client_with_mtls_from_path(config.cert_path, config.key_path)
-            tls = ClientTlsContext(tls_opts)
-            CONNECTION_PORT = 100  # use a invalid port
-
-=======
-    def _create_connection(self, endpoint, tls_context, use_static_singletons=False):
->>>>>>> ee756e7b
+            self, endpoint, tls_context, port=8883, use_static_singletons=False,
+            on_connection_success_callback=None, on_connection_failure_callback=None, on_connection_closed_callback=None):
         if use_static_singletons:
             client = Client(tls_ctx=tls_context)
         else:
@@ -135,17 +43,11 @@
         connection = Connection(
             client=client,
             client_id=create_client_id(),
-<<<<<<< HEAD
-            host_name=config.endpoint,
-            port=CONNECTION_PORT,
-            clean_session=True,
-            on_connection_success=on_connection_success_callback,
+            host_name=endpoint,
+            port=port,
+            on_connection_closed=on_connection_closed_callback,
             on_connection_failure=on_connection_failure_callback,
-            on_connection_closed=on_connection_closed_callback)
-=======
-            host_name=endpoint,
-            port=8883)
->>>>>>> ee756e7b
+            on_connection_success=on_connection_success_callback)
         return connection
 
     def test_connect_disconnect(self):
@@ -485,7 +387,6 @@
         # disconnect
         connection.disconnect().result(TIMEOUT)
 
-<<<<<<< HEAD
     def test_connect_disconnect_with_callbacks_happy(self):
 
         onConnectionSuccessFuture = Future()
@@ -525,7 +426,7 @@
             pass
 
         connection = self._create_connection(
-            auth_type=AuthType.INVALID_PORT,
+            port=1234,
             on_connection_success_callback=on_connection_success_callback,
             on_connection_failure_callback=on_connection_failure_callback,
             on_connection_closed_callback=on_connection_closed_callback)
@@ -539,7 +440,7 @@
 
         failureData = onConnectionFailureFuture.result(TIMEOUT)
         self.assertTrue(failureData['error'] is not None)
-=======
+
     # ==============================================================
     #             MOSQUITTO CONNECTION TESTS
     # ==============================================================
@@ -753,7 +654,6 @@
             proxy_options=http_proxy_options)
         connection.connect().result(TIMEOUT)
         connection.disconnect().result(TIMEOUT)
->>>>>>> ee756e7b
 
 
 if __name__ == 'main':

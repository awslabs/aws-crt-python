--- conflicted
+++ resolved
@@ -102,44 +102,15 @@
             self.assertTrue(EXAMPLE_SECRET_ACCESS_KEY == credentials.secret_access_key)
             self.assertTrue(credentials.session_token is None)
 
-<<<<<<< HEAD
-    def _prepare_profile_file(self, profile_name, credential_file_name):
-        # prepare a credential profile file for the credential provider
-        file = open(credential_file_name, "w")
-        file.write("[default]\n" +
-                   "aws_access_key_id=default_access_key_id\n" +
-                   "aws_secret_access_key=default_secret_access_key\n\n" +
-
-                   "[%s]\n" % profile_name +
-                   "aws_access_key_id=%s\n" % EXAMPLE_ACCESS_KEY_ID +
-                   "aws_secret_access_key=%s" % EXAMPLE_SECRET_ACCESS_KEY
-                   )
-        file.close()
-
-    def _cleanup_profile_file(self, credential_file_name):
-        os.remove(credential_file_name)
-
-    def test_profile_provider(self):
-        # Profile provider should pick up the profile file to provide the credentials.
-        profile_name = "crt_user"
-        credential_file_name = "credential_" + str(int(os.times()[-1] * 100))
-        self._prepare_profile_file(profile_name, credential_file_name)
-
-=======
     def test_profile_provider(self):
         # Profile provider should pick up the profile file to provide the credentials.
         profile_name = "crt_user"
         credentials_filepath = "test/resources/example_profile"
->>>>>>> 5d283303
         event_loop_group = awscrt.io.EventLoopGroup()
         host_resolver = awscrt.io.DefaultHostResolver(event_loop_group)
         bootstrap = awscrt.io.ClientBootstrap(event_loop_group, host_resolver)
         provider = awscrt.auth.AwsCredentialsProvider.new_profile(
-<<<<<<< HEAD
-            bootstrap, profile_name=profile_name, credentials_file_name=credential_file_name)
-=======
             bootstrap, profile_name=profile_name, credentials_filepath=credentials_filepath)
->>>>>>> 5d283303
 
         future = provider.get_credentials()
         credentials = future.result(TIMEOUT)
@@ -149,9 +120,6 @@
         self.assertTrue(EXAMPLE_SECRET_ACCESS_KEY == credentials.secret_access_key)
         self.assertTrue(credentials.session_token is None)
 
-<<<<<<< HEAD
-        self._cleanup_profile_file(credential_file_name)
-=======
     def test_environment_provider(self):
         with ScopedEnvironmentVariable('AWS_ACCESS_KEY_ID', EXAMPLE_ACCESS_KEY_ID), \
                 ScopedEnvironmentVariable('AWS_SECRET_ACCESS_KEY', EXAMPLE_SECRET_ACCESS_KEY), \
@@ -201,7 +169,6 @@
             self.assertTrue('process_access_key_id' == credentials.access_key_id)
             self.assertTrue('process_secret_access_key' == credentials.secret_access_key)
             self.assertTrue(credentials.session_token is None)
->>>>>>> 5d283303
 
 
 class TestSigningConfig(NativeResourceTest):

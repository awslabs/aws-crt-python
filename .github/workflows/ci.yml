--- conflicted
+++ resolved
@@ -250,14 +250,9 @@
 
 
   windows:
-<<<<<<< HEAD
-    # https://github.com/actions/runner-images/issues/12034 Python 3.8.10 is no longer available on windows-2022
-    runs-on: windows-2025
-=======
     # Currently, setup.py explicitly tries to use Windows SDK 10.0.17763.0.
     # The windows-2025 image does not provide this SDK version out of the box, so keep windows-2022 for now.
     runs-on: windows-2022
->>>>>>> 8babd28f
     strategy:
       matrix:
         arch: [x86, x64]
@@ -279,11 +274,7 @@
         run: |
           where python
           python -c "from urllib.request import urlretrieve; urlretrieve('${{ env.BUILDER_HOST }}/${{ env.BUILDER_SOURCE }}/${{ env.BUILDER_VERSION }}/builder.pyz?run=${{ env.RUN }}', 'builder.pyz')"
-<<<<<<< HEAD
-          python builder.pyz build -p ${{ env.PACKAGE_NAME }} --python "C:\\hostedtoolcache\\windows\\Python\\3.9.13\\${{ matrix.arch }}\\python.exe"
-=======
           python builder.pyz build -p ${{ env.PACKAGE_NAME }} --python "${{ steps.python38.outputs.python-path }}"
->>>>>>> 8babd28f
 
   macos:
     runs-on: macos-14 # latest

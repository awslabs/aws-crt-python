--- conflicted
+++ resolved
@@ -3,19 +3,11 @@
 on:
   push:
     branches:
-<<<<<<< HEAD
-      - '*'
-      - '!main'
+      - "*"
+      - "!main"
 
 env:
   BUILDER_VERSION: v0.7.0
-=======
-      - "*"
-      - "!master"
-
-env:
-  BUILDER_VERSION: v0.6.19
->>>>>>> 578b48e8
   BUILDER_SOURCE: releases
   BUILDER_HOST: https://d19elf31gohf1l.cloudfront.net
   PACKAGE_NAME: aws-crt-python-staging

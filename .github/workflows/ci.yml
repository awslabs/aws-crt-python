--- conflicted
+++ resolved
@@ -70,11 +70,7 @@
           ./linux-container-ci.sh ${{ env.BUILDER_VERSION }} aws-crt-manylinux2014-${{ matrix.image }} build -p ${{ env.PACKAGE_NAME }} --python /opt/python/${{ matrix.python }}/bin/python
 
   manylinux2014-arm64:
-<<<<<<< HEAD
-    runs-on: codebuild-aws-crt-python-arm64-${{ github.run_id }}-${{ github.run_attempt }}-arm-3.0-large
-=======
     runs-on: ubuntu-24.04-arm
->>>>>>> 519388e6
     strategy:
       fail-fast: false
       matrix:
@@ -120,15 +116,13 @@
         with:
           role-to-assume: ${{ env.CRT_CI_ROLE }}
           aws-region: ${{ env.AWS_DEFAULT_REGION }}
-<<<<<<< HEAD
       - name: Build ${{ env.PACKAGE_NAME }}
         run: |
           aws s3 cp s3://aws-crt-test-stuff/ci/${{ env.BUILDER_VERSION }}/linux-container-ci.sh ./linux-container-ci.sh && chmod a+x ./linux-container-ci.sh
           ./linux-container-ci.sh ${{ env.BUILDER_VERSION }} aws-crt-musllinux-1-1-${{ matrix.image }} build -p ${{ env.PACKAGE_NAME }} --python /opt/python/${{ matrix.python }}/bin/python
 
-
   musllinux-1-1-arm64:
-    runs-on: codebuild-aws-crt-python-arm64-${{ github.run_id }}-${{ github.run_attempt }}-arm-3.0-large
+    runs-on: ubuntu-24.04-arm
     strategy:
       fail-fast: false
       matrix:
@@ -147,44 +141,13 @@
         with:
           role-to-assume: ${{ env.CRT_CI_ROLE }}
           aws-region: ${{ env.AWS_DEFAULT_REGION }}
-=======
->>>>>>> 519388e6
       - name: Build ${{ env.PACKAGE_NAME }}
         run: |
           aws s3 cp s3://aws-crt-test-stuff/ci/${{ env.BUILDER_VERSION }}/linux-container-ci.sh ./linux-container-ci.sh && chmod a+x ./linux-container-ci.sh
           ./linux-container-ci.sh ${{ env.BUILDER_VERSION }} aws-crt-musllinux-1-1-aarch64 build -p ${{ env.PACKAGE_NAME }} --python /opt/python/${{ matrix.python }}/bin/python
 
-  musllinux-1-1-arm64:
+  raspberry:
     runs-on: ubuntu-24.04-arm
-    strategy:
-      fail-fast: false
-      matrix:
-        python:
-          - cp38-cp38
-          - cp39-cp39
-          - cp310-cp310
-          - cp311-cp311
-          - cp312-cp312
-          - cp313-cp313
-    permissions:
-      id-token: write # This is required for requesting the JWT
-    steps:
-      - name: configure AWS credentials (containers)
-        uses: aws-actions/configure-aws-credentials@v4
-        with:
-          role-to-assume: ${{ env.CRT_CI_ROLE }}
-          aws-region: ${{ env.AWS_DEFAULT_REGION }}
-      - name: Build ${{ env.PACKAGE_NAME }}
-        run: |
-          aws s3 cp s3://aws-crt-test-stuff/ci/${{ env.BUILDER_VERSION }}/linux-container-ci.sh ./linux-container-ci.sh && chmod a+x ./linux-container-ci.sh
-          ./linux-container-ci.sh ${{ env.BUILDER_VERSION }} aws-crt-musllinux-1-1-aarch64 build -p ${{ env.PACKAGE_NAME }} --python /opt/python/${{ matrix.python }}/bin/python
-
-  raspberry:
-<<<<<<< HEAD
-    runs-on: codebuild-aws-crt-python-arm64-${{ github.run_id }}-${{ github.run_attempt }}-arm-3.0-large
-=======
-    runs-on: ubuntu-24.04-arm
->>>>>>> 519388e6
     strategy:
       fail-fast: false
       matrix:

name: CI

on:
  push:
    branches-ignore:
      - 'main'
      - 'docs'

env:
<<<<<<< HEAD
  BUILDER_VERSION: python36-eol
  BUILDER_SOURCE: channels
=======
  BUILDER_VERSION: v0.9.21
  BUILDER_SOURCE: releases
>>>>>>> 1fdc25a8
  BUILDER_HOST: https://d19elf31gohf1l.cloudfront.net
  PACKAGE_NAME: aws-crt-python
  LINUX_BASE_IMAGE: ubuntu-18-x64
  RUN: ${{ github.run_id }}-${{ github.run_number }}
  AWS_ACCESS_KEY_ID: ${{ secrets.AWS_ACCESS_KEY_ID }}
  AWS_SECRET_ACCESS_KEY: ${{ secrets.AWS_SECRET_ACCESS_KEY }}
  AWS_DEFAULT_REGION: ${{ secrets.AWS_DEFAULT_REGION }}
  AWS_REGION: us-east-1

jobs:
  manylinux2014:
    runs-on: ubuntu-20.04 # latest
    strategy:
      fail-fast: false
      matrix:
        image:
          - x64
          - x86
          - aarch64
        python:
          - cp37-cp37m
          - cp38-cp38
          - cp39-cp39
          - cp310-cp310
          - cp311-cp311
    steps:
    # Only aarch64 needs this, but it doesn't hurt anything
    - name: Install qemu/docker
      run: docker run --rm --privileged multiarch/qemu-user-static --reset -p yes

    - name: Build ${{ env.PACKAGE_NAME }}
      run: |
        aws s3 cp s3://aws-crt-test-stuff/ci/${{ env.BUILDER_VERSION }}/linux-container-ci.sh ./linux-container-ci.sh && chmod a+x ./linux-container-ci.sh
        ./linux-container-ci.sh ${{ env.BUILDER_VERSION }} aws-crt-manylinux2014-${{ matrix.image }} build -p ${{ env.PACKAGE_NAME }} --python /opt/python/${{ matrix.python }}/bin/python

  raspberry:
    runs-on: ubuntu-20.04 # latest
    strategy:
      fail-fast: false
      matrix:
        image:
          - raspbian-bullseye
    steps:
    # set arm arch
    - name: Install qemu/docker
      run: docker run --rm --privileged multiarch/qemu-user-static --reset -p yes

    - name: Build ${{ env.PACKAGE_NAME }}
      run: |
        aws s3 cp s3://aws-crt-test-stuff/ci/${{ env.BUILDER_VERSION }}/linux-container-ci.sh ./linux-container-ci.sh && chmod a+x ./linux-container-ci.sh
        ./linux-container-ci.sh ${{ env.BUILDER_VERSION }} aws-crt-${{ matrix.image }} build -p ${{ env.PACKAGE_NAME }}
 
  linux-compat:
    runs-on: ubuntu-20.04 # latest
    strategy:
      matrix:
        image:
          - al2-x64
          - fedora-34-x64
          - opensuse-leap
          - rhel8-x64
    steps:
        # We can't use the `uses: docker://image` version yet, GitHub lacks authentication for actions -> packages
    - name: Build ${{ env.PACKAGE_NAME }}
      run: |
        aws s3 cp s3://aws-crt-test-stuff/ci/${{ env.BUILDER_VERSION }}/linux-container-ci.sh ./linux-container-ci.sh && chmod a+x ./linux-container-ci.sh
        ./linux-container-ci.sh ${{ env.BUILDER_VERSION }} aws-crt-${{ matrix.image }} build -p ${{ env.PACKAGE_NAME }}

  linux-compiler-compat:
    runs-on: ubuntu-20.04 # latest
    strategy:
      matrix:
        compiler:
          - clang-3
          - clang-6
          - clang-8
          - clang-9
          - clang-10
          - clang-11
          - gcc-5
          - gcc-6
          - gcc-7
          - gcc-8
    steps:
      # We can't use the `uses: docker://image` version yet, GitHub lacks authentication for actions -> packages
      - name: Build ${{ env.PACKAGE_NAME }}
        run: |
          aws s3 cp s3://aws-crt-test-stuff/ci/${{ env.BUILDER_VERSION }}/linux-container-ci.sh ./linux-container-ci.sh && chmod a+x ./linux-container-ci.sh
          ./linux-container-ci.sh ${{ env.BUILDER_VERSION }} aws-crt-${{ env.LINUX_BASE_IMAGE }} build -p ${{ env.PACKAGE_NAME }} --compiler=${{ matrix.compiler }}

  windows:
    runs-on: windows-2022 # latest
    strategy:
      matrix:
        arch: [x86, x64]
    steps:
    - name: Build ${{ env.PACKAGE_NAME }} + consumers
      run: |
        python -c "from urllib.request import urlretrieve; urlretrieve('${{ env.BUILDER_HOST }}/${{ env.BUILDER_SOURCE }}/${{ env.BUILDER_VERSION }}/builder.pyz?run=${{ env.RUN }}', 'builder.pyz')"
        python builder.pyz build -p ${{ env.PACKAGE_NAME }} --python "C:\\hostedtoolcache\\windows\\Python\\3.7.9\\${{ matrix.arch }}\\python.exe"

  osx:
    runs-on: macos-11 # latest
    steps:
    - name: Build ${{ env.PACKAGE_NAME }} + consumers
      run: |
        python3 -c "from urllib.request import urlretrieve; urlretrieve('${{ env.BUILDER_HOST }}/${{ env.BUILDER_SOURCE }}/${{ env.BUILDER_VERSION }}/builder.pyz?run=${{ env.RUN }}', 'builder')"
        chmod a+x builder
        ./builder build -p ${{ env.PACKAGE_NAME }}

  # check that tests requiring custom env-vars or AWS credentials are simply skipped
  tests-ok-without-env-vars:
    runs-on: ubuntu-20.04 # latest
    steps:
      - uses: actions/checkout@v2
        with:
          submodules: true
      - name: Run tests without env-vars or AWS creds
        env:
          # unset env-vars that provide AWS credentials
          AWS_ACCESS_KEY_ID:
          AWS_SECRET_ACCESS_KEY:
          AWS_DEFAULT_REGION:
        run: |
          python3 -m pip install . --verbose
          python3 -m unittest discover --failfast --verbose

  package-source:
    runs-on: ubuntu-20.04 # latest
    steps:
      - uses: actions/checkout@v2
        with:
          submodules: true
      - name: Package source + install
        run: |
          python3 setup.py sdist
          cd dist
          python3 -m pip install -v awscrt-1.0.0.dev0.tar.gz
          python3 -c "import awscrt.io"

  # check that docs can still build
  check-docs:
    runs-on: ubuntu-20.04 # latest
    steps:
      - uses: actions/checkout@v2
        with:
          submodules: true
      - name: Check docs
        run: |
          python3 -m pip install sphinx
          python3 -m pip install --verbose .
          ./scripts/make-docs.sh

  check-submodules:
    runs-on: ubuntu-20.04 # latest
    steps:
    - name: Checkout Source
      uses: actions/checkout@v2
      with:
        submodules: true
        fetch-depth: 0
    - name: Check Submodules
      # note: using "@main" because "@${{env.BUILDER_VERSION}}" doesn't work
      # https://github.com/actions/runner/issues/480
      uses: awslabs/aws-crt-builder/.github/actions/check-submodules@main<|MERGE_RESOLUTION|>--- conflicted
+++ resolved
@@ -7,13 +7,8 @@
       - 'docs'
 
 env:
-<<<<<<< HEAD
   BUILDER_VERSION: python36-eol
   BUILDER_SOURCE: channels
-=======
-  BUILDER_VERSION: v0.9.21
-  BUILDER_SOURCE: releases
->>>>>>> 1fdc25a8
   BUILDER_HOST: https://d19elf31gohf1l.cloudfront.net
   PACKAGE_NAME: aws-crt-python
   LINUX_BASE_IMAGE: ubuntu-18-x64

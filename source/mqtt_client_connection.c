/**
 * Copyright Amazon.com, Inc. or its affiliates. All Rights Reserved.
 * SPDX-License-Identifier: Apache-2.0.
 */
#include "mqtt_client_connection.h"

#include "http.h"
#include "io.h"
#include "mqtt_client.h"

#include <aws/mqtt/client.h>

#include <aws/http/connection.h>
#include <aws/http/proxy.h>
#include <aws/http/request_response.h>

#include <aws/io/channel.h>
#include <aws/io/channel_bootstrap.h>
#include <aws/io/event_loop.h>
#include <aws/io/host_resolver.h>
#include <aws/io/socket.h>
#include <aws/io/socket_channel_handler.h>
#include <aws/io/tls_channel_handler.h>

#include <aws/common/condition_variable.h>
#include <aws/common/mutex.h>
#include <aws/common/string.h>
#include <aws/common/thread.h>

#include <string.h>

static void s_ws_handshake_transform(
    struct aws_http_message *request,
    void *user_data,
    aws_mqtt_transform_websocket_handshake_complete_fn *complete_fn,
    void *complete_ctx);

static const char *s_capsule_name_mqtt_client_connection = "aws_mqtt_client_connection";

/*******************************************************************************
 * New Connection
 ******************************************************************************/

struct mqtt_connection_binding {
    struct aws_mqtt_client_connection *native;

    /* Weak reference proxy to python self.
     * Lets us invoke callbacks on the python object without preventing the GC from cleaning it up. */
    PyObject *self_proxy;

    /* To not run into a segfault calling on_close with the connection being freed before the callback
     * can be invoked, we need to keep the PyCapsule alive. */
    PyObject *self_capsule;

    PyObject *on_connect;
    PyObject *on_any_publish;

    /* Dependencies that must outlive this */
    PyObject *client;
};

static void s_mqtt_python_connection_finish_destruction(struct mqtt_connection_binding *py_connection) {

    /* Do not call the on_stopped callback if the python object is finished/destroyed */
    aws_mqtt_client_connection_set_connection_closed_handler(py_connection->native, NULL, NULL);

    aws_mqtt_client_connection_release(py_connection->native);

    Py_DECREF(py_connection->self_proxy);
    Py_DECREF(py_connection->client);
    Py_XDECREF(py_connection->on_any_publish);

    aws_mem_release(aws_py_get_allocator(), py_connection);
}

static void s_mqtt_python_connection_destructor_on_disconnect(
    struct aws_mqtt_client_connection *connection,
    void *userdata) {

    if (connection == NULL || userdata == NULL) {
        return; // The connection is dead - skip!
    }

    struct mqtt_connection_binding *py_connection = userdata;

    PyGILState_STATE state;
    if (aws_py_gilstate_ensure(&state)) {
        return; /* Python has shut down. Nothing matters anymore, but don't crash */
    }

    s_mqtt_python_connection_finish_destruction(py_connection);
    PyGILState_Release(state);
}

static void s_mqtt_python_connection_destructor(PyObject *connection_capsule) {

    struct mqtt_connection_binding *py_connection =
        PyCapsule_GetPointer(connection_capsule, s_capsule_name_mqtt_client_connection);
    assert(py_connection);

    /* This is the destructor from Python - so we can ignore the closed callback here */
    aws_mqtt_client_connection_set_connection_closed_handler(py_connection->native, NULL, NULL);

    if (aws_mqtt_client_connection_disconnect(
            py_connection->native, s_mqtt_python_connection_destructor_on_disconnect, py_connection)) {

        /* If this returns an error, we should immediately destroy the connection */
        s_mqtt_python_connection_finish_destruction(py_connection);
    }
}

static void s_on_connection_interrupted(struct aws_mqtt_client_connection *connection, int error_code, void *userdata) {

    if (connection == NULL || userdata == NULL) {
        return; // The connection is dead - skip!
    }

    struct mqtt_connection_binding *py_connection = userdata;

    PyGILState_STATE state;
    if (aws_py_gilstate_ensure(&state)) {
        return; /* Python has shut down. Nothing matters anymore, but don't crash */
    }

    /* Ensure that python class is still alive */
    PyObject *self = PyWeakref_GetObject(py_connection->self_proxy); /* borrowed reference */
    if (self != Py_None) {
        PyObject *result = PyObject_CallMethod(self, "_on_connection_interrupted", "(i)", error_code);
        if (result) {
            Py_DECREF(result);
        } else {
            PyErr_WriteUnraisable(PyErr_Occurred());
        }
    }

    PyGILState_Release(state);
}

static void s_on_connection_resumed(
    struct aws_mqtt_client_connection *connection,
    enum aws_mqtt_connect_return_code return_code,
    bool session_present,
    void *userdata) {

    if (connection == NULL || userdata == NULL) {
        return; // The connection is dead - skip!
    }

    (void)connection;

    struct mqtt_connection_binding *py_connection = userdata;

    PyGILState_STATE state;
    if (aws_py_gilstate_ensure(&state)) {
        return; /* Python has shut down. Nothing matters anymore, but don't crash */
    }

    /* Ensure that python class is still alive */
    PyObject *self = PyWeakref_GetObject(py_connection->self_proxy); /* borrowed reference */
    if (self != Py_None) {
        PyObject *result =
            PyObject_CallMethod(self, "_on_connection_resumed", "(iN)", return_code, PyBool_FromLong(session_present));
        if (result) {
            Py_DECREF(result);
        } else {
            PyErr_WriteUnraisable(PyErr_Occurred());
        }
    }

    /* call _on_connection_success */
    PyObject *success_result =
        PyObject_CallMethod(self, "_on_connection_success", "(iN)", return_code, PyBool_FromLong(session_present));
    if (success_result) {
        Py_DECREF(success_result);
    } else {
        PyErr_WriteUnraisable(PyErr_Occurred());
    }

    PyGILState_Release(state);
}

static void s_on_connection_closed(
    struct aws_mqtt_client_connection *connection,
    struct on_connection_closed_data *data,
    void *userdata) {

    if (connection == NULL || userdata == NULL) {
        return; // The connection is dead - skip!
    }
    (void)data; // Not used for anything currently, but in the future it could be.

    PyGILState_STATE state;
    if (aws_py_gilstate_ensure(&state)) {
        return; /* Python has shut down. Nothing matters anymore, but don't crash */
    }

    struct mqtt_connection_binding *py_connection = userdata;
    /* Ensure that python class is still alive */
    PyObject *self = PyWeakref_GetObject(py_connection->self_proxy); /* borrowed reference */
    if (self != Py_None) {
        PyObject *result = PyObject_CallMethod(self, "_on_connection_closed", "()");
        if (result) {
            Py_DECREF(result);
        } else {
            PyErr_WriteUnraisable(PyErr_Occurred());
        }
    }
    Py_DECREF(py_connection->self_proxy);

    /** Allow the PyCapsule to be freed like normal again.
     * If this is the last reference (I.E customer code called disconnect and threw the Python object away)
     * Then this will allow the MQTT311 class to be fully cleaned.
     * If it is not the last reference (customer still has reference) then when the customer is done
     * it will be freed like normal.
     **/
    Py_DECREF(py_connection->self_capsule);

    PyGILState_Release(state);
}

PyObject *aws_py_mqtt_client_connection_new(PyObject *self, PyObject *args) {
    (void)self;

    struct aws_allocator *allocator = aws_py_get_allocator();

    PyObject *self_py;
    PyObject *client_py;
    PyObject *use_websocket_py;
    if (!PyArg_ParseTuple(args, "OOO", &self_py, &client_py, &use_websocket_py)) {
        return NULL;
    }

    struct aws_mqtt_client *client = aws_py_get_mqtt_client(client_py);
    if (!client) {
        return NULL;
    }

    struct mqtt_connection_binding *py_connection =
        aws_mem_calloc(allocator, 1, sizeof(struct mqtt_connection_binding));
    if (!py_connection) {
        PyErr_SetAwsLastError();
        return NULL;
    }

    /* From hereon, we need to clean up if errors occur */

    py_connection->native = aws_mqtt_client_connection_new(client);
    if (!py_connection->native) {
        PyErr_SetAwsLastError();
        goto connection_new_failed;
    }

    if (aws_mqtt_client_connection_set_connection_interruption_handlers(
            py_connection->native,
            s_on_connection_interrupted,
            py_connection,
            s_on_connection_resumed,
            py_connection)) {

        PyErr_SetAwsLastError();
        goto set_interruption_failed;
    }

    if (aws_mqtt_client_connection_set_connection_closed_handler(
            py_connection->native, s_on_connection_closed, py_connection)) {
        PyErr_SetAwsLastError();
        goto set_interruption_failed;
    }

    if (PyObject_IsTrue(use_websocket_py)) {
        if (aws_mqtt_client_connection_use_websockets(
                py_connection->native,
                s_ws_handshake_transform,
                py_connection /*transform userdata*/,
                NULL /*validator*/,
                NULL /*validator userdata*/)) {

            PyErr_SetAwsLastError();
            goto use_websockets_failed;
        }
    }

    PyObject *self_proxy = PyWeakref_NewProxy(self_py, NULL);
    if (!self_proxy) {
        goto proxy_new_failed;
    }

    PyObject *capsule =
        PyCapsule_New(py_connection, s_capsule_name_mqtt_client_connection, s_mqtt_python_connection_destructor);
    if (!capsule) {
        goto capsule_new_failed;
    }

    /* From hereon, nothing will fail */

    py_connection->self_capsule = capsule;
    py_connection->self_proxy = self_proxy;

    py_connection->client = client_py;
    Py_INCREF(py_connection->client);

    return capsule;

capsule_new_failed:
    Py_DECREF(self_proxy);
proxy_new_failed:
use_websockets_failed:
set_interruption_failed:
    aws_mqtt_client_connection_release(py_connection->native);
connection_new_failed:
    aws_mem_release(allocator, py_connection);
    return NULL;
}

struct aws_mqtt_client_connection *aws_py_get_mqtt_client_connection(PyObject *mqtt_connection) {
    AWS_PY_RETURN_NATIVE_FROM_BINDING(
        mqtt_connection, s_capsule_name_mqtt_client_connection, "Connection", mqtt_connection_binding);
}

/*******************************************************************************
 * Connect
 ******************************************************************************/

static void s_on_connect(
    struct aws_mqtt_client_connection *connection,
    int error_code,
    enum aws_mqtt_connect_return_code return_code,
    bool session_present,
    void *user_data) {

    if (connection == NULL || user_data == NULL) {
        return; // The connection is dead - skip!
    }

    struct mqtt_connection_binding *py_connection = user_data;

    PyGILState_STATE state;
    if (aws_py_gilstate_ensure(&state)) {
        return; /* Python has shut down. Nothing matters anymore, but don't crash */
    }

    if (py_connection->on_connect) {

        PyObject *callback = py_connection->on_connect;
        py_connection->on_connect = NULL;

        PyObject *result =
            PyObject_CallFunction(callback, "(iiN)", error_code, return_code, PyBool_FromLong(session_present));
        if (result) {
            Py_DECREF(result);
        } else {
            PyErr_WriteUnraisable(PyErr_Occurred());
        }

        Py_XDECREF(callback);
    }

    /* Call on_connection_success or failure based on the result */
    PyObject *self = PyWeakref_GetObject(py_connection->self_proxy); /* borrowed reference */
    if (self != Py_None) {
        /* Successful connection - call _on_connection_success */
        if (error_code == AWS_ERROR_SUCCESS) {
            PyObject *success_result = PyObject_CallMethod(
                self, "_on_connection_success", "(iN)", return_code, PyBool_FromLong(session_present));
            if (success_result) {
                Py_DECREF(success_result);
            } else {
                PyErr_WriteUnraisable(PyErr_Occurred());
            }
            /* Unsuccessful connection - call _on_connection_failure */
        } else {
            PyObject *success_result = PyObject_CallMethod(self, "_on_connection_failure", "(i)", error_code);
            if (success_result) {
                Py_DECREF(success_result);
            } else {
                PyErr_WriteUnraisable(PyErr_Occurred());
            }
        }
    }

    PyGILState_Release(state);
}

/* If unsuccessful, false is returned and a Python error has been set */
bool s_set_will(struct aws_mqtt_client_connection *connection, PyObject *will) {
    assert(will && (will != Py_None));

    if (connection == NULL) {
        return false; // The connection is dead - skip!
    }

    bool success = false;

    /* These references all need to be cleaned up before function returns */
    PyObject *py_topic = NULL;
    PyObject *py_payload = NULL;

    py_topic = PyObject_GetAttrString(will, "topic");
    struct aws_byte_cursor topic = aws_byte_cursor_from_pyunicode(py_topic);
    if (!topic.ptr) {
        PyErr_SetString(PyExc_TypeError, "Will.topic must be str type");
        goto done;
    }

    enum aws_mqtt_qos qos = PyObject_GetAttrAsIntEnum(will, "Will", "qos");
    if (PyErr_Occurred()) {
        goto done;
    }

    py_payload = PyObject_GetAttrString(will, "payload");
    struct aws_byte_cursor payload = aws_byte_cursor_from_pybytes(py_payload);
    if (!payload.ptr) {
        PyErr_SetString(PyExc_TypeError, "Will.payload must be bytes type");
        goto done;
    }

    bool retain = PyObject_GetAttrAsBool(will, "Will", "retain");
    if (PyErr_Occurred()) {
        goto done;
    }

    if (aws_mqtt_client_connection_set_will(connection, &topic, qos, retain, &payload)) {
        PyErr_SetAwsLastError();
        goto done;
    }

    success = true;

done:
    Py_XDECREF(py_topic);
    Py_XDECREF(py_payload);
    return success;
}

/* Data to live for duration of websocket handshake transform callback.
 * Implementations can be async, but must call the complete_fn when they are done */
struct ws_handshake_transform_data {
    struct aws_http_message *request;
    aws_mqtt_transform_websocket_handshake_complete_fn *complete_fn;
    void *complete_ctx;

    /* Strong reference to Connection object, so it can't go out of scope during transform */
    PyObject *connection_py;

    /* Python bindings we created to wrap the native request */
    PyObject *request_binding_py;
    PyObject *headers_binding_py;
};

static const char *s_capsule_name_ws_handshake_transform_data = "aws_ws_handshake_transform_data";

void s_ws_handshake_transform_data_destructor(PyObject *capsule) {
    struct ws_handshake_transform_data *ws_data =
        PyCapsule_GetPointer(capsule, s_capsule_name_ws_handshake_transform_data);

    /* Note that binding may be only partially constructed, if error occurred during setup */
    Py_XDECREF(ws_data->connection_py);
    Py_XDECREF(ws_data->request_binding_py);
    Py_XDECREF(ws_data->headers_binding_py);

    aws_mem_release(aws_py_get_allocator(), ws_data);
}

/* Invoke user's websocket handshake transform function */
static void s_ws_handshake_transform(
    struct aws_http_message *request,
    void *user_data,
    aws_mqtt_transform_websocket_handshake_complete_fn *complete_fn,
    void *complete_ctx) {

    struct mqtt_connection_binding *connection_binding = user_data;

    bool success = false;

    /* We'll create a ws_handshake_transform_data object, place it in a capsule, and pass it to callback */
    struct ws_handshake_transform_data *ws_transform_data = NULL;
    PyObject *ws_transform_capsule = NULL;

    /*************** GIL ACQUIRE ***************
     * If error occurs, ensure an aws error is raised and goto done */
    PyGILState_STATE state;
    if (aws_py_gilstate_ensure(&state)) {
        return; /* Python has shut down. Nothing matters anymore, but don't crash */
    }

    /* Ensure python mqtt connection object is still alive */
    PyObject *connection_py = PyWeakref_GetObject(connection_binding->self_proxy); /* borrowed reference */
    if (connection_py == Py_None) {
        aws_raise_error(AWS_ERROR_INVALID_STATE);
        goto done;
    }

    ws_transform_data = aws_mem_calloc(aws_py_get_allocator(), 1, sizeof(struct ws_handshake_transform_data));
    if (!ws_transform_data) {
        goto done;
    }

    ws_transform_capsule = PyCapsule_New(
        ws_transform_data, s_capsule_name_ws_handshake_transform_data, s_ws_handshake_transform_data_destructor);
    if (!ws_transform_capsule) {
        aws_py_raise_error();
        goto done;
    }

    /* From hereon, capsule destructor will clean up anything stored within it */

    ws_transform_data->request = request;
    ws_transform_data->complete_fn = complete_fn;
    ws_transform_data->complete_ctx = complete_ctx;

    ws_transform_data->connection_py = connection_py;
    Py_INCREF(ws_transform_data->connection_py);

    ws_transform_data->request_binding_py = aws_py_http_message_new_request_from_native(request);
    if (!ws_transform_data->request_binding_py) {
        aws_py_raise_error();
        goto done;
    }

    ws_transform_data->headers_binding_py = aws_py_http_headers_new_from_native(aws_http_message_get_headers(request));
    if (!ws_transform_data->headers_binding_py) {
        aws_py_raise_error();
        goto done;
    }

    PyObject *result = PyObject_CallMethod(
        connection_py,
        "_ws_handshake_transform",
        "(OOO)",
        ws_transform_data->request_binding_py,
        ws_transform_data->headers_binding_py,
        ws_transform_capsule);

    if (result) {
        Py_DECREF(result);
    } else {
        aws_py_raise_error();
        goto done;
    }

    success = true;
done:;
    /* Save off error code, so it doesn't got stomped before we pass it to callback*/
    int error_code = aws_last_error();

    if (ws_transform_capsule) {
        Py_DECREF(ws_transform_capsule);
    } else if (ws_transform_data) {
        aws_mem_release(aws_py_get_allocator(), ws_transform_data);
    }

    PyGILState_Release(state);
    /*************** GIL RELEASE ***************/

    /* Invoke completion cb if we failed to pass data to user. */
    if (!success) {
        complete_fn(request, error_code, complete_ctx);
    }
}

/* Called when user finishes performing their websocket handshake transform */
PyObject *aws_py_mqtt_ws_handshake_transform_complete(PyObject *self, PyObject *args) {
    (void)self;

    PyObject *exception_py;
    PyObject *ws_transform_capsule;
    if (!PyArg_ParseTuple(args, "OO", &exception_py, &ws_transform_capsule)) {
        return NULL;
    }

    int error_code = AWS_ERROR_SUCCESS;
    if (exception_py != Py_None) {
        /* TODO: Translate Python exception to aws error. In the meantime here's a catch-all. */
        error_code = AWS_ERROR_HTTP_CALLBACK_FAILURE;
    }

    struct ws_handshake_transform_data *ws_transform_data =
        PyCapsule_GetPointer(ws_transform_capsule, s_capsule_name_ws_handshake_transform_data);
    if (!ws_transform_data) {
        return NULL;
    }

    /* Invoke complete_fn*/
    ws_transform_data->complete_fn(ws_transform_data->request, error_code, ws_transform_data->complete_ctx);

    Py_RETURN_NONE;
}

PyObject *aws_py_mqtt_client_connection_connect(PyObject *self, PyObject *args) {
    (void)self;

    PyObject *impl_capsule;
    const char *client_id;
    Py_ssize_t client_id_len;
    const char *server_name;
    Py_ssize_t server_name_len;
    uint16_t port_number;
    PyObject *socket_options_py;
    PyObject *tls_ctx_py;
    uint64_t reconnect_min_timeout_secs;
    uint64_t reconnect_max_timeout_secs;
    uint16_t keep_alive_time;
    uint32_t ping_timeout;
    uint32_t protocol_operation_timeout;
    PyObject *will;
    const char *username;
    Py_ssize_t username_len;
    const char *password;
    Py_ssize_t password_len;
    PyObject *is_clean_session;
    PyObject *on_connect;
    PyObject *proxy_options_py;
    if (!PyArg_ParseTuple(
            args,
            "Os#s#HOOKKHIIOz#z#OOO",
            &impl_capsule,
            &client_id,
            &client_id_len,
            &server_name,
            &server_name_len,
            &port_number,
            &socket_options_py,
            &tls_ctx_py,
            &reconnect_min_timeout_secs,
            &reconnect_max_timeout_secs,
            &keep_alive_time,
            &ping_timeout,
            &protocol_operation_timeout,
            &will,
            &username,
            &username_len,
            &password,
            &password_len,
            &is_clean_session,
            &on_connect,
            &proxy_options_py)) {
        return NULL;
    }

    struct mqtt_connection_binding *py_connection =
        PyCapsule_GetPointer(impl_capsule, s_capsule_name_mqtt_client_connection);
    if (!py_connection) {
        return NULL;
    }

    if (py_connection->on_connect) {
        PyErr_SetString(PyExc_RuntimeError, "Connection already in progress");
        return NULL;
    }

    struct aws_socket_options socket_options;
    if (!aws_py_socket_options_init(&socket_options, socket_options_py)) {
        return NULL;
    }

    struct aws_byte_cursor server_name_cur = aws_byte_cursor_from_array(server_name, server_name_len);

    if (aws_mqtt_client_connection_set_reconnect_timeout(
            py_connection->native, reconnect_min_timeout_secs, reconnect_max_timeout_secs)) {
        return PyErr_AwsLastError();
    }

    if (will != Py_None) {
        if (!s_set_will(py_connection->native, will)) {
            return NULL;
        }
    }

    if (username) {
        struct aws_byte_cursor username_cur = aws_byte_cursor_from_array(username, username_len);

        struct aws_byte_cursor password_cur;
        struct aws_byte_cursor *password_cur_ptr = NULL;
        if (password) {
            password_cur.ptr = (uint8_t *)password;
            password_cur.len = password_len;
            password_cur_ptr = &password_cur;
        }

        if (aws_mqtt_client_connection_set_login(py_connection->native, &username_cur, password_cur_ptr)) {
            return PyErr_AwsLastError();
        }
    }

    if (proxy_options_py != Py_None) {
        struct aws_http_proxy_options proxy_options;
        if (!aws_py_http_proxy_options_init(&proxy_options, proxy_options_py)) {
            return NULL;
        }

        if (aws_mqtt_client_connection_set_http_proxy_options(py_connection->native, &proxy_options)) {
            return PyErr_AwsLastError();
        }
    }

    struct aws_tls_ctx *tls_ctx = NULL;
    struct aws_tls_connection_options tls_options;
    AWS_ZERO_STRUCT(tls_options);

    /* From hereon, we need to clean up if errors occur */
    bool success = false;

    if (tls_ctx_py != Py_None) {
        tls_ctx = aws_py_get_tls_ctx(tls_ctx_py);
        if (!tls_ctx) {
            goto done;
        }

        aws_tls_connection_options_init_from_ctx(&tls_options, tls_ctx);
        struct aws_allocator *allocator = aws_py_get_allocator();
        struct aws_byte_cursor server_name_cur = aws_byte_cursor_from_c_str(server_name);
        if (aws_tls_connection_options_set_server_name(&tls_options, allocator, &server_name_cur)) {
            PyErr_SetAwsLastError();
            goto done;
        }
    }

    if (on_connect != Py_None) {
        Py_INCREF(on_connect);
        py_connection->on_connect = on_connect;
    }

    struct aws_byte_cursor client_id_cur = aws_byte_cursor_from_array(client_id, client_id_len);
    struct aws_mqtt_connection_options options = {
        .host_name = server_name_cur,
        .port = port_number,
        .socket_options = &socket_options,
        .tls_options = tls_ctx ? &tls_options : NULL,
        .client_id = client_id_cur,
        .keep_alive_time_secs = keep_alive_time,
        .ping_timeout_ms = ping_timeout,
        .protocol_operation_timeout_ms = protocol_operation_timeout,
        .on_connection_complete = s_on_connect,
        .user_data = py_connection,
        .clean_session = PyObject_IsTrue(is_clean_session),
    };
    if (aws_mqtt_client_connection_connect(py_connection->native, &options)) {
        PyErr_SetAwsLastError();
        goto done;
    }

    success = true;
done:
    aws_tls_connection_options_clean_up(&tls_options);
    if (success) {
        Py_RETURN_NONE;
    }

    Py_CLEAR(py_connection->on_connect);
    return NULL;
}

/*******************************************************************************
 * Reconnect
 ******************************************************************************/

PyObject *aws_py_mqtt_client_connection_reconnect(PyObject *self, PyObject *args) {

    (void)self;

    PyObject *impl_capsule;
    PyObject *on_connect;
    if (!PyArg_ParseTuple(args, "OO", &impl_capsule, &on_connect)) {
        return NULL;
    }

    struct mqtt_connection_binding *py_connection =
        PyCapsule_GetPointer(impl_capsule, s_capsule_name_mqtt_client_connection);
    if (!py_connection) {
        return NULL;
    }

    if (py_connection->on_connect) {
        PyErr_SetString(PyExc_RuntimeError, "Connection already in progress");
        return NULL;
    }

    if (on_connect != Py_None) {
        Py_INCREF(on_connect);
        py_connection->on_connect = on_connect;
    }

    if (aws_mqtt_client_connection_reconnect(py_connection->native, s_on_connect, py_connection)) {
        Py_CLEAR(py_connection->on_connect);
        PyErr_SetAwsLastError();
        return NULL;
    }

    Py_RETURN_NONE;
}

/*******************************************************************************
 * Publish
 ******************************************************************************/

struct publish_complete_userdata {
    PyObject *callback;
};

static void s_publish_complete(
    struct aws_mqtt_client_connection *connection,
    uint16_t packet_id,
    int error_code,
    void *userdata) {

    if (connection == NULL || userdata == NULL) {
        return; // The connection is dead - skip!
    }

    struct publish_complete_userdata *metadata = userdata;
    assert(metadata);

    PyGILState_STATE state;
    if (aws_py_gilstate_ensure(&state)) {
        return; /* Python has shut down. Nothing matters anymore, but don't crash */
    }

    if (metadata->callback != Py_None) {
        PyObject *result = PyObject_CallFunction(metadata->callback, "(Hi)", packet_id, error_code);
        if (result) {
            Py_DECREF(result);
        } else {
            PyErr_WriteUnraisable(PyErr_Occurred());
        }
    }

    Py_DECREF(metadata->callback);

    PyGILState_Release(state);

    aws_mem_release(aws_py_get_allocator(), metadata);
}

PyObject *aws_py_mqtt_client_connection_publish(PyObject *self, PyObject *args) {
    (void)self;

    PyObject *impl_capsule;
    Py_buffer topic_stack; /* Py_buffers must be released after successful PyArg_ParseTuple() calls */
    Py_buffer payload_stack;
    uint8_t qos_val;
    PyObject *retain;
    PyObject *puback_callback;
    if (!PyArg_ParseTuple(
            args, "Os*s*bOO", &impl_capsule, &topic_stack, &payload_stack, &qos_val, &retain, &puback_callback)) {
        return NULL;
    }

    /* From hereon, we need to clean up if errors occur */

    struct mqtt_connection_binding *connection =
        PyCapsule_GetPointer(impl_capsule, s_capsule_name_mqtt_client_connection);
    if (!connection) {
        goto arg_error;
    }

    if (qos_val >= AWS_MQTT_QOS_EXACTLY_ONCE) {
        PyErr_SetNone(PyExc_ValueError);
        goto arg_error;
    }

    struct publish_complete_userdata *metadata = NULL;

    /* Heap allocate payload so that it may persist */
    metadata = aws_mem_calloc(aws_py_get_allocator(), 1, sizeof(struct publish_complete_userdata));
    if (!metadata) {
        PyErr_SetAwsLastError();
        goto metadata_alloc_failed;
    }

    metadata->callback = puback_callback;
    Py_INCREF(metadata->callback);

    struct aws_byte_cursor topic_cursor;
    topic_cursor = aws_byte_cursor_from_array(topic_stack.buf, topic_stack.len);

    struct aws_byte_cursor payload_cursor;
    payload_cursor = aws_byte_cursor_from_array(payload_stack.buf, payload_stack.len);

    enum aws_mqtt_qos qos = (enum aws_mqtt_qos)qos_val;

    uint16_t msg_id = aws_mqtt_client_connection_publish(
        connection->native, &topic_cursor, qos, retain == Py_True, &payload_cursor, s_publish_complete, metadata);

    if (msg_id == 0) {
        PyErr_SetAwsLastError();
        goto publish_failed;
    }
    PyBuffer_Release(&topic_stack);
    PyBuffer_Release(&payload_stack);

    return PyLong_FromUnsignedLong(msg_id);

publish_failed:
    Py_DECREF(metadata->callback);
    aws_mem_release(aws_py_get_allocator(), metadata);
metadata_alloc_failed:
arg_error:
    PyBuffer_Release(&topic_stack);
    PyBuffer_Release(&payload_stack);
    return NULL;
}

/*******************************************************************************
 * Subscribe
 ******************************************************************************/

static void s_subscribe_callback(
    struct aws_mqtt_client_connection *connection,
    const struct aws_byte_cursor *topic,
    const struct aws_byte_cursor *payload,
    bool dup,
    enum aws_mqtt_qos qos,
    bool retain,
    void *user_data) {

    if (connection == NULL || user_data == NULL) {
        return; // The connection is dead - skip!
    }

    PyObject *callback = user_data;
    if (callback == Py_None) {
        return;
    }

    PyGILState_STATE state;
    if (aws_py_gilstate_ensure(&state)) {
        return; /* Python has shut down. Nothing matters anymore, but don't crash */
    }

    PyObject *result = PyObject_CallFunction(
        callback,
        "(s#y#OiO)",
        topic->ptr,
        topic->len,
        payload->ptr,
        payload->len,
        dup ? Py_True : Py_False,
        qos,
        retain ? Py_True : Py_False);

    if (result) {
        Py_DECREF(result);
    } else {
        PyErr_WriteUnraisable(PyErr_Occurred());
    }

    PyGILState_Release(state);
}

static void s_callback_cleanup(void *userdata) {
    PyObject *callback = userdata;

    PyGILState_STATE state;
    if (aws_py_gilstate_ensure(&state)) {
        return; /* Python has shut down. Nothing matters anymore, but don't crash */
    }

    Py_DECREF(callback);

    PyGILState_Release(state);
}

static void s_suback_callback(
    struct aws_mqtt_client_connection *connection,
    uint16_t packet_id,
    const struct aws_byte_cursor *topic,
    enum aws_mqtt_qos qos,
    int error_code,
    void *userdata) {

    if (connection == NULL || userdata == NULL) {
        return; // The connection is dead - skip!
    }

    PyObject *callback = userdata;
    AWS_FATAL_ASSERT(callback && callback != Py_None);

    PyGILState_STATE state;
    if (aws_py_gilstate_ensure(&state)) {
        return; /* Python has shut down. Nothing matters anymore, but don't crash */
    }

    const char *topic_str = (const char *)topic->ptr;
    Py_ssize_t topic_len = topic->len;
    PyObject *result = PyObject_CallFunction(callback, "(Hs#Bi)", packet_id, topic_str, topic_len, qos, error_code);
    if (result) {
        Py_DECREF(result);
    } else {
        PyErr_WriteUnraisable(PyErr_Occurred());
    }

    Py_DECREF(callback);

    PyGILState_Release(state);
}

PyObject *aws_py_mqtt_client_connection_subscribe(PyObject *self, PyObject *args) {
    (void)self;

    PyObject *impl_capsule;
    const char *topic;
    Py_ssize_t topic_len;
    uint8_t qos_val;
    PyObject *callback;
    PyObject *suback_callback;
    if (!PyArg_ParseTuple(args, "Os#bOO", &impl_capsule, &topic, &topic_len, &qos_val, &callback, &suback_callback)) {
        return NULL;
    }

    struct mqtt_connection_binding *py_connection =
        PyCapsule_GetPointer(impl_capsule, s_capsule_name_mqtt_client_connection);
    if (!py_connection) {
        return NULL;
    }

    Py_INCREF(callback);
    Py_INCREF(suback_callback);

    struct aws_byte_cursor topic_filter = aws_byte_cursor_from_array(topic, topic_len);
    uint16_t msg_id = aws_mqtt_client_connection_subscribe(
        py_connection->native,
        &topic_filter,
        qos_val,
        s_subscribe_callback,
        callback,
        s_callback_cleanup,
        s_suback_callback,
        suback_callback);

    if (msg_id == 0) {
        Py_DECREF(callback);
        Py_DECREF(suback_callback);
        return PyErr_AwsLastError();
    }

    return PyLong_FromUnsignedLong(msg_id);
}

PyObject *aws_py_mqtt_client_connection_on_message(PyObject *self, PyObject *args) {
    (void)self;

    PyObject *impl_capsule;
    PyObject *callback;
    if (!PyArg_ParseTuple(args, "OO", &impl_capsule, &callback)) {
        return NULL;
    }

    struct mqtt_connection_binding *py_connection =
        PyCapsule_GetPointer(impl_capsule, s_capsule_name_mqtt_client_connection);
    if (!py_connection) {
        return NULL;
    }

    if (callback == Py_None) {
        if (aws_mqtt_client_connection_set_on_any_publish_handler(py_connection->native, NULL, NULL)) {
            return PyErr_AwsLastError();
        }
    } else {
        if (aws_mqtt_client_connection_set_on_any_publish_handler(
                py_connection->native, s_subscribe_callback, callback)) {
            return PyErr_AwsLastError();
        }
    }

    Py_XDECREF(py_connection->on_any_publish);

    py_connection->on_any_publish = callback;
    Py_INCREF(callback);

    Py_RETURN_NONE;
}

/*******************************************************************************
 * Unsubscribe
 ******************************************************************************/

static void s_unsuback_callback(
    struct aws_mqtt_client_connection *connection,
    uint16_t packet_id,
    int error_code,
    void *userdata) {

    if (connection == NULL || userdata == NULL) {
        return; // The connection is dead - skip!
    }

    PyObject *callback = userdata;

    PyGILState_STATE state;
    if (aws_py_gilstate_ensure(&state)) {
        return; /* Python has shut down. Nothing matters anymore, but don't crash */
    }

    PyObject *result = PyObject_CallFunction(callback, "(Hi)", packet_id, error_code);
    if (result) {
        Py_DECREF(result);
    } else {
        PyErr_WriteUnraisable(PyErr_Occurred());
    }

    Py_DECREF(callback);

    PyGILState_Release(state);
}

PyObject *aws_py_mqtt_client_connection_unsubscribe(PyObject *self, PyObject *args) {
    (void)self;

    PyObject *impl_capsule;
    const char *topic;
    Py_ssize_t topic_len;
    PyObject *unsuback_callback;
    if (!PyArg_ParseTuple(args, "Os#O", &impl_capsule, &topic, &topic_len, &unsuback_callback)) {
        return NULL;
    }

    struct mqtt_connection_binding *connection =
        PyCapsule_GetPointer(impl_capsule, s_capsule_name_mqtt_client_connection);
    if (!connection) {
        return NULL;
    }

    struct aws_byte_cursor filter = aws_byte_cursor_from_array(topic, topic_len);
    Py_INCREF(unsuback_callback);
    uint16_t msg_id =
        aws_mqtt_client_connection_unsubscribe(connection->native, &filter, s_unsuback_callback, unsuback_callback);

    if (msg_id == 0) {
        Py_DECREF(unsuback_callback);
        return PyErr_AwsLastError();
    }

    return PyLong_FromUnsignedLong(msg_id);
}

/*******************************************************************************
 * Resubscribe
 ******************************************************************************/

static void s_suback_multi_callback(
    struct aws_mqtt_client_connection *connection,
    uint16_t packet_id,
    const struct aws_array_list *topic_subacks, /* contains aws_mqtt_topic_subscription pointers */
    int error_code,
    void *userdata) {

    if (connection == NULL || userdata == NULL) {
        return; // The connection is dead - skip!
    }

    /* These must be DECREF'd when function ends */
    PyObject *callback = userdata;
    PyObject *callback_result = NULL;
    PyObject *topic_qos_list = NULL;

    PyGILState_STATE state;
    if (aws_py_gilstate_ensure(&state)) {
        return; /* Python has shut down. Nothing matters anymore, but don't crash */
    }

    if (error_code) {
        goto done_prepping_args;
    }

    const size_t num_topics = aws_array_list_length(topic_subacks);

    /* Create list of (topic,qos) tuples */
    topic_qos_list = PyList_New(num_topics);
    if (!topic_qos_list) {
        error_code = aws_py_translate_py_error();
        goto done_prepping_args;
    }

    for (size_t i = 0; i < num_topics; ++i) {
        struct aws_mqtt_topic_subscription *sub_i = NULL;
        aws_array_list_get_at(topic_subacks, &sub_i, i);
        PyObject *tuple = Py_BuildValue("(s#i)", sub_i->topic.ptr, sub_i->topic.len, sub_i->qos);
        if (!tuple) {
            error_code = aws_py_translate_py_error();
            goto done_prepping_args;
        }

        PyList_SetItem(topic_qos_list, i, tuple); /* Steals reference to tuple */
    }

done_prepping_args:;

    /* Don't pass the list if there was an error, since the list might be only partially constructed */
    callback_result =
        PyObject_CallFunction(callback, "(HOi)", packet_id, (error_code ? Py_None : topic_qos_list), error_code);
    if (!callback_result) {
        PyErr_WriteUnraisable(PyErr_Occurred());
    }

    Py_DECREF(callback);
    Py_XDECREF(callback_result);
    Py_XDECREF(topic_qos_list);
    PyGILState_Release(state);
}

PyObject *aws_py_mqtt_client_connection_resubscribe_existing_topics(PyObject *self, PyObject *args) {
    (void)self;

    PyObject *impl_capsule;
    PyObject *suback_callback;
    if (!PyArg_ParseTuple(args, "OO", &impl_capsule, &suback_callback)) {
        return NULL;
    }

    struct mqtt_connection_binding *py_connection =
        PyCapsule_GetPointer(impl_capsule, s_capsule_name_mqtt_client_connection);
    if (!py_connection) {
        return NULL;
    }

    if (!PyCallable_Check(suback_callback)) {
        PyErr_SetString(PyExc_TypeError, "suback_callback is not callable");
        return NULL;
    }

    Py_INCREF(suback_callback);
    uint16_t msg_id =
        aws_mqtt_resubscribe_existing_topics(py_connection->native, s_suback_multi_callback, suback_callback);
    if (msg_id == 0) {
        /* C will not be invoking the python callback */
        Py_DECREF(suback_callback);

        int aws_err = aws_last_error();
        if (aws_err) {
            PyErr_SetAwsLastError();
            return NULL;
        }
    }

    return PyLong_FromUnsignedLong(msg_id);
}

/*******************************************************************************
 * Disconnect
 ******************************************************************************/

static void s_on_disconnect(struct aws_mqtt_client_connection *connection, void *user_data) {

    if (connection == NULL || user_data == NULL) {
        return; // The connection is dead - skip!
    }

    PyObject *on_disconnect = user_data;

    if (on_disconnect) {
        PyGILState_STATE state;
        if (aws_py_gilstate_ensure(&state)) {
            return; /* Python has shut down. Nothing matters anymore, but don't crash */
        }

        PyObject *result = PyObject_CallFunction(on_disconnect, "()");
        if (result) {
            Py_DECREF(result);
        } else {
            PyErr_WriteUnraisable(PyErr_Occurred());
        }

        Py_DECREF(on_disconnect);

        PyGILState_Release(state);
    }
}

PyObject *aws_py_mqtt_client_connection_disconnect(PyObject *self, PyObject *args) {
    (void)self;

    PyObject *impl_capsule;
    PyObject *on_disconnect;
    if (!PyArg_ParseTuple(args, "OO", &impl_capsule, &on_disconnect)) {
        return NULL;
    }

    struct mqtt_connection_binding *connection =
        PyCapsule_GetPointer(impl_capsule, s_capsule_name_mqtt_client_connection);
    if (!connection) {
        return NULL;
    }

    Py_INCREF(on_disconnect);
    Py_INCREF(connection->self_proxy);   /* We need to keep self_proxy alive for on_closed, which will dec-ref this */
    Py_INCREF(connection->self_capsule); /* Do not allow the PyCapsule to be freed, we need it alive for on_closed */

    int err = aws_mqtt_client_connection_disconnect(connection->native, s_on_disconnect, on_disconnect);
    if (err) {
        Py_DECREF(on_disconnect);
        Py_DECREF(connection->self_proxy);
        Py_DECREF(connection->self_capsule);
        return PyErr_AwsLastError();
    }

    Py_RETURN_NONE;
}

/*******************************************************************************
 * Client Statistics
 ******************************************************************************/

PyObject *aws_py_mqtt_client_connection_get_stats(PyObject *self, PyObject *args) {
    (void)self;
    bool success = false;

    PyObject *impl_capsule;

    if (!PyArg_ParseTuple(args, "O", &impl_capsule)) {
        return NULL;
    }

    struct mqtt_connection_binding *connection =
        PyCapsule_GetPointer(impl_capsule, s_capsule_name_mqtt_client_connection);
    if (!connection) {
        return NULL;
    }

    /* These must be DECREF'd when function ends on error */
    PyObject *result = NULL;

    struct aws_mqtt_connection_operation_statistics stats;
    AWS_ZERO_STRUCT(stats);

    aws_mqtt_client_connection_get_stats(connection->native, &stats);

    result = PyTuple_New(4);
    if (!result) {
        goto done;
    }

<<<<<<< HEAD
    PyTuple_SetItem(result, 0, PyLong_FromUnsignedLongLong((unsigned long long)stats.incomplete_operation_count));
    if (PyTuple_GetItem(result, 0) == NULL) {
        goto done;
    }

    PyTuple_SetItem(result, 1, PyLong_FromUnsignedLongLong((unsigned long long)stats.incomplete_operation_size));
    if (PyTuple_GetItem(result, 1) == NULL) {
        goto done;
    }

    PyTuple_SetItem(result, 2, PyLong_FromUnsignedLongLong((unsigned long long)stats.unacked_operation_count));
    if (PyTuple_GetItem(result, 2) == NULL) {
        goto done;
    }

    PyTuple_SetItem(result, 3, PyLong_FromUnsignedLongLong((unsigned long long)stats.unacked_operation_size));
    if (PyTuple_GetItem(result, 3) == NULL) {
=======
    PyTuple_SetItem(
        result,
        0,
        PyLong_FromUnsignedLongLong((unsigned long long)stats.incomplete_operation_count)); /* Steals a reference */
    if (PyTuple_GetItem(result, 0) == NULL) {                                               /* Borrowed reference */
        goto done;
    }

    PyTuple_SetItem(
        result,
        1,
        PyLong_FromUnsignedLongLong((unsigned long long)stats.incomplete_operation_size)); /* Steals a reference */
    if (PyTuple_GetItem(result, 1) == NULL) {                                              /* Borrowed reference */
        goto done;
    }

    PyTuple_SetItem(
        result,
        2,
        PyLong_FromUnsignedLongLong((unsigned long long)stats.unacked_operation_count)); /* Steals a reference */
    if (PyTuple_GetItem(result, 2) == NULL) {                                            /* Borrowed reference */
        goto done;
    }

    PyTuple_SetItem(
        result,
        3,
        PyLong_FromUnsignedLongLong((unsigned long long)stats.unacked_operation_size)); /* Steals a reference */
    if (PyTuple_GetItem(result, 3) == NULL) {                                           /* Borrowed reference */
>>>>>>> b9e356ba
        goto done;
    }

    success = true;

done:
    if (success) {
        return result;
    }
    Py_XDECREF(result);
    return NULL;
}<|MERGE_RESOLUTION|>--- conflicted
+++ resolved
@@ -1329,25 +1329,6 @@
         goto done;
     }
 
-<<<<<<< HEAD
-    PyTuple_SetItem(result, 0, PyLong_FromUnsignedLongLong((unsigned long long)stats.incomplete_operation_count));
-    if (PyTuple_GetItem(result, 0) == NULL) {
-        goto done;
-    }
-
-    PyTuple_SetItem(result, 1, PyLong_FromUnsignedLongLong((unsigned long long)stats.incomplete_operation_size));
-    if (PyTuple_GetItem(result, 1) == NULL) {
-        goto done;
-    }
-
-    PyTuple_SetItem(result, 2, PyLong_FromUnsignedLongLong((unsigned long long)stats.unacked_operation_count));
-    if (PyTuple_GetItem(result, 2) == NULL) {
-        goto done;
-    }
-
-    PyTuple_SetItem(result, 3, PyLong_FromUnsignedLongLong((unsigned long long)stats.unacked_operation_size));
-    if (PyTuple_GetItem(result, 3) == NULL) {
-=======
     PyTuple_SetItem(
         result,
         0,
@@ -1377,7 +1358,6 @@
         3,
         PyLong_FromUnsignedLongLong((unsigned long long)stats.unacked_operation_size)); /* Steals a reference */
     if (PyTuple_GetItem(result, 3) == NULL) {                                           /* Borrowed reference */
->>>>>>> b9e356ba
         goto done;
     }
 

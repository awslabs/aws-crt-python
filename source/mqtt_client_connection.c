--- conflicted
+++ resolved
@@ -54,26 +54,16 @@
     PyObject *on_connect;
 
     /* Dependencies that must outlive this */
-<<<<<<< HEAD
-=======
-    PyObject *on_connection_interrupted;
-    PyObject *on_connection_resumed;
+    PyObject *client;
     PyObject *on_any_publish;
->>>>>>> d087b070
-    PyObject *client;
 };
 
 static void s_mqtt_python_connection_finish_destruction(struct mqtt_connection_binding *py_connection) {
     aws_mqtt_client_connection_destroy(py_connection->native);
 
-<<<<<<< HEAD
     Py_DECREF(py_connection->self_proxy);
-=======
-    Py_XDECREF(py_connection->on_connection_interrupted);
-    Py_XDECREF(py_connection->on_connection_resumed);
+    Py_DECREF(py_connection->client);
     Py_XDECREF(py_connection->on_any_publish);
->>>>>>> d087b070
-    Py_DECREF(py_connection->client);
 
     aws_mem_release(aws_py_get_allocator(), py_connection);
 }
@@ -208,15 +198,8 @@
 
     /* From hereon, nothing will fail */
 
-<<<<<<< HEAD
     py_connection->self_proxy = self_proxy;
 
-=======
-    py_connection->on_connection_interrupted = PyWeakref_NewProxy(on_connection_interrupted, NULL);
-    AWS_FATAL_ASSERT(py_connection->on_connection_interrupted);
-    py_connection->on_connection_resumed = PyWeakref_NewProxy(on_connection_resumed, NULL);
-    AWS_FATAL_ASSERT(py_connection->on_connection_resumed);
->>>>>>> d087b070
     py_connection->client = client_py;
     Py_INCREF(py_connection->client);
 
@@ -786,6 +769,10 @@
     (void)connection;
 
     PyObject *callback = user_data;
+    if (callback == Py_None) {
+        return;
+    }
+
     PyGILState_STATE state = PyGILState_Ensure();
 
     PyObject *result = PyObject_CallFunction(
@@ -794,11 +781,11 @@
         PyString_FromAwsByteCursor(topic),
         PyBytes_FromStringAndSize((const char *)payload->ptr, (Py_ssize_t)payload->len));
 
-    if (!result) {
+    if (result) {
+        Py_DECREF(result);
+    } else {
         PyErr_WriteUnraisable(PyErr_Occurred());
-        abort();
-    }
-    Py_XDECREF(result);
+    }
 
     PyGILState_Release(state);
 }
@@ -824,9 +811,7 @@
     (void)connection;
 
     PyObject *callback = userdata;
-    if (callback == Py_None) {
-        return;
-    }
+    AWS_FATAL_ASSERT(callback && callback != Py_None);
 
     PyGILState_STATE state = PyGILState_Ensure();
 

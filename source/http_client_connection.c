--- conflicted
+++ resolved
@@ -13,11 +13,8 @@
  * permissions and limitations under the License.
  */
 #include "http_client_connection.h"
-<<<<<<< HEAD
 #include "http_stream.h"
-=======
 #include "http_connection.h"
->>>>>>> d8748473
 #include "io.h"
 
 #include <aws/common/array_list.h>
@@ -25,10 +22,6 @@
 #include <aws/io/stream.h>
 #include <aws/http/request_response.h>
 
-<<<<<<< HEAD
-=======
-const char *s_capsule_name_http_client_stream = "aws_http_client_stream";
->>>>>>> d8748473
 
 static void s_on_client_connection_setup(struct aws_http_connection *connection, int error_code, void *user_data) {
 
@@ -241,19 +234,6 @@
     Py_RETURN_NONE;
 }
 
-struct py_http_stream {	
-    struct aws_allocator *allocator;	
-    struct aws_http_stream *stream;	
-    struct aws_input_stream body_input_stream;	
-    PyObject *capsule;	
-    PyObject *on_stream_completed;	
-    PyObject *on_incoming_headers_received;	
-    PyObject *outgoing_body;	
-    PyObject *on_incoming_body;	
-    PyObject *received_headers;	
-    bool is_eos;	
-};
-
 static int s_stream_read(struct aws_input_stream *stream, struct aws_byte_buf *dest) {
     struct py_http_stream *py_stream = stream->impl;
 
@@ -319,30 +299,6 @@
     .clean_up = NULL,
 };
 
-<<<<<<< HEAD
-=======
-static int s_on_incoming_response_headers(
-    struct aws_http_stream *internal_stream,
-    const struct aws_http_header *header_array,
-    size_t num_headers,
-    void *user_data) {
-    (void)internal_stream;
-    struct py_http_stream *stream = user_data;
-
-    PyGILState_STATE state = PyGILState_Ensure();
-
-    for (size_t i = 0; i < num_headers; ++i) {
-        PyObject *key = PyString_FromStringAndSize((const char *)header_array[i].name.ptr, header_array[i].name.len);
-        PyObject *value =
-            PyString_FromStringAndSize((const char *)header_array[i].value.ptr, header_array[i].value.len);
-
-        PyDict_SetItem(stream->received_headers, key, value);
-    }
-    PyGILState_Release(state);
-
-    return AWS_OP_SUCCESS;
-}
->>>>>>> d8748473
 
 static int s_on_incoming_header_block_done(struct aws_http_stream *internal_stream, bool has_body, void *user_data) {
 
@@ -364,57 +320,6 @@
     return AWS_OP_SUCCESS;
 }
 
-<<<<<<< HEAD
-=======
-static int s_on_incoming_response_body(
-    struct aws_http_stream *internal_stream,
-    const struct aws_byte_cursor *data,
-    void *user_data) {
-    (void)internal_stream;
-
-    int err = AWS_OP_SUCCESS;
-
-    struct py_http_stream *stream = user_data;
-
-    PyGILState_STATE state = PyGILState_Ensure();
-
-    Py_ssize_t data_len = (Py_ssize_t)data->len;
-    PyObject *result =
-        PyObject_CallFunction(stream->on_incoming_body, "(" BYTE_BUF_FORMAT_STR ")", (const char *)data->ptr, data_len);
-    if (!result) {
-        PyErr_WriteUnraisable(PyErr_Occurred());
-        err = AWS_OP_ERR;
-    }
-    Py_XDECREF(result);
-    PyGILState_Release(state);
-
-    return err;
-}
-
-static void s_on_stream_complete(struct aws_http_stream *internal_stream, int error_code, void *user_data) {
-    (void)internal_stream;
-    struct py_http_stream *stream = user_data;
-
-    PyGILState_STATE state = PyGILState_Ensure();
-
-    PyObject *result = PyObject_CallFunction(stream->on_stream_completed, "(i)", error_code);
-    Py_XDECREF(result);
-    Py_XDECREF(stream->on_stream_completed);
-    Py_XDECREF(stream->on_incoming_body);
-    Py_XDECREF(stream->outgoing_body);
-
-    PyGILState_Release(state);
-}
-
-static void s_http_client_stream_destructor(PyObject *http_stream_capsule) {
-    struct py_http_stream *stream = PyCapsule_GetPointer(http_stream_capsule, s_capsule_name_http_client_stream);
-    assert(stream);
-
-    aws_http_stream_release(stream->stream);
-    aws_mem_release(stream->allocator, stream);
-}
-
->>>>>>> d8748473
 PyObject *aws_py_http_client_connection_make_request(PyObject *self, PyObject *args) {
     (void)self;
 
@@ -536,13 +441,13 @@
     if (on_incoming_body && on_incoming_body != Py_None) {
         stream->on_incoming_body = on_incoming_body;
         Py_XINCREF(on_incoming_body);
-        request_options.on_response_body = s_on_incoming_response_body;
+        request_options.on_response_body = native_on_incoming_body;
     }
 
     stream->received_headers = PyDict_New();
-    request_options.on_response_headers = s_on_incoming_response_headers;
+    request_options.on_response_headers = native_on_incoming_headers;
     request_options.on_response_header_block_done = s_on_incoming_header_block_done;
-    request_options.on_complete = s_on_stream_complete;
+    request_options.on_complete = native_on_stream_complete;
     request_options.user_data = stream;
 
     struct aws_http_stream *http_stream = aws_http_stream_new_client_request(&request_options);
@@ -551,7 +456,7 @@
     }
 
     stream->stream = http_stream;
-    return PyCapsule_New(stream, s_capsule_name_http_client_stream, s_http_client_stream_destructor);
+    return PyCapsule_New(stream, s_capsule_name_http_stream, native_http_stream_destructor);
 
 clean_up_stream:
     aws_http_message_destroy(request);

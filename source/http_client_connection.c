/*
 * Copyright 2010-2019 Amazon.com, Inc. or its affiliates. All Rights Reserved.
 *
 * Licensed under the Apache License, Version 2.0 (the "License").
 * You may not use this file except in compliance with the License.
 * A copy of the License is located at
 *
 *  http://aws.amazon.com/apache2.0
 *
 * or in the "license" file accompanying this file. This file is distributed
 * on an "AS IS" BASIS, WITHOUT WARRANTIES OR CONDITIONS OF ANY KIND, either
 * express or implied. See the License for the specific language governing
 * permissions and limitations under the License.
 */
#include "http_client_connection.h"
#include "http_connection.h"
#include "io.h"

#include <aws/common/array_list.h>
#include <aws/io/socket.h>
#include <aws/io/stream.h>
#include <aws/http/request_response.h>

const char *s_capsule_name_http_client_stream = "aws_http_client_stream";

static void s_on_client_connection_setup(struct aws_http_connection *connection, int error_code, void *user_data) {

    struct py_http_connection *py_client_connection = user_data;
    PyGILState_STATE state = PyGILState_Ensure();
    PyObject *result = NULL;
    PyObject *capsule = NULL;

    PyObject *on_conn_setup_cb = py_client_connection->on_connection_setup;

    if (!error_code) {
        py_client_connection->connection = connection;
        capsule =
            PyCapsule_New(py_client_connection, s_capsule_name_http_connection, s_http_connection_destructor);
        py_client_connection->capsule = capsule;
    } else {
        aws_mem_release(py_client_connection->allocator, py_client_connection);
    }

    result = PyObject_CallFunction(on_conn_setup_cb, "(Ni)", capsule, error_code);

    Py_DECREF(on_conn_setup_cb);
    Py_XDECREF(result);

    PyGILState_Release(state);
}

static void s_on_client_connection_shutdown(struct aws_http_connection *connection, int error_code, void *user_data) {
    (void)connection;
    struct py_http_connection *py_client_connection = user_data;
    py_client_connection->shutdown_called = true;
    PyObject *on_conn_shutdown_cb = py_client_connection->on_connection_shutdown;

    if (!py_client_connection->destructor_called && on_conn_shutdown_cb) {
        PyGILState_STATE state = PyGILState_Ensure();
        PyObject *result = PyObject_CallFunction(on_conn_shutdown_cb, "(i)", error_code);
        Py_XDECREF(result);
        PyGILState_Release(state);
    } else if (py_client_connection->destructor_called) {
        aws_http_connection_release(py_client_connection->connection);
        aws_mem_release(py_client_connection->allocator, py_client_connection);
    }

    Py_XDECREF(on_conn_shutdown_cb);
}

PyObject *aws_py_http_client_connection_create(PyObject *self, PyObject *args) {
    (void)self;

    struct py_http_connection *py_connection = NULL;
    struct aws_allocator *allocator = aws_crt_python_get_allocator();

    PyObject *bootstrap_capsule = NULL;
    PyObject *on_connection_shutdown = NULL;
    PyObject *on_connection_setup = NULL;
    const char *host_name = NULL;
    Py_ssize_t host_name_len = 0;
    uint16_t port_number = 0;
    Py_ssize_t initial_window_size = PY_SSIZE_T_MAX;
    PyObject *py_socket_options = NULL;
    PyObject *tls_conn_options_capsule = NULL;

    if (!PyArg_ParseTuple(
            args,
            "OOOs#HOO",
            &bootstrap_capsule,
            &on_connection_setup,
            &on_connection_shutdown,
            &host_name,
            &host_name_len,
            &port_number,
            &py_socket_options,
            &tls_conn_options_capsule)) {
        PyErr_SetNone(PyExc_ValueError);
        goto error;
    }

    if (!bootstrap_capsule || !PyCapsule_CheckExact(bootstrap_capsule)) {
        PyErr_SetString(PyExc_ValueError, "bootstrap is invalid");
        goto error;
    }

    if (tls_conn_options_capsule && tls_conn_options_capsule != Py_None &&
        !PyCapsule_CheckExact(tls_conn_options_capsule)) {
        PyErr_SetString(PyExc_ValueError, "tls connection options is invalid");
        goto error;
    }

    if (!host_name) {
        PyErr_SetString(PyExc_ValueError, "host_name is a required argument");
        goto error;
    }

    if (!py_socket_options || py_socket_options == Py_None) {
        PyErr_SetString(PyExc_ValueError, "socket_options is a required argument");
        goto error;
    }

    if (!on_connection_setup || on_connection_setup == Py_None) {
        PyErr_SetString(PyExc_ValueError, "on_connection_setup callback is required");
        goto error;
    }

    struct client_bootstrap *native_bootstrap = PyCapsule_GetPointer(bootstrap_capsule, s_capsule_name_client_bootstrap);
    struct aws_client_bootstrap *bootstrap = native_bootstrap->bootstrap;
    if (!bootstrap) {
        PyErr_SetString(PyExc_ValueError, "the bootstrap capsule has an invalid pointer");
        goto error;
    }

    struct aws_tls_connection_options *connection_options = NULL;

    if (tls_conn_options_capsule != Py_None) {
        connection_options = PyCapsule_GetPointer(tls_conn_options_capsule, s_capsule_name_tls_conn_options);
    }

    py_connection = aws_mem_acquire(allocator, sizeof(struct py_http_connection));
    if (!py_connection) {
        PyErr_SetAwsLastError();
        goto error;
    }
    AWS_ZERO_STRUCT(*py_connection);

<<<<<<< HEAD
    py_connection->bootstrap = bootstrap_capsule;
    Py_INCREF(bootstrap_capsule);

=======
>>>>>>> b8d6ec11
    struct aws_socket_options socket_options;
    
    if(!aws_socket_options_init_from_py(&socket_options, py_socket_options)){
        goto error;
    }

    if (!PyCallable_Check(on_connection_setup)) {
        PyErr_SetString(PyExc_TypeError, "on_connection_setup is invalid");
        goto error;
    }

    Py_XINCREF(on_connection_setup);
    py_connection->on_connection_setup = on_connection_setup;

    py_connection->on_connection_shutdown = NULL;
    if (on_connection_shutdown && on_connection_shutdown != Py_None) {
        if (!PyCallable_Check(on_connection_shutdown)) {
            PyErr_SetString(PyExc_TypeError, "on_connection_shutdown is invalid");
            goto error;
        }
        Py_XINCREF(on_connection_shutdown);
        py_connection->on_connection_shutdown = on_connection_shutdown;
    }

    py_connection->allocator = allocator;

    struct aws_http_client_connection_options options;
    AWS_ZERO_STRUCT(options);
    options.self_size = sizeof(options);
    options.bootstrap = bootstrap;
    options.tls_options = connection_options;
    options.allocator = allocator;
    options.user_data = py_connection;
    options.host_name = aws_byte_cursor_from_array((const uint8_t *)host_name, host_name_len);
    options.port = port_number;
    options.initial_window_size = initial_window_size;
    options.socket_options = &socket_options;
    options.on_setup = s_on_client_connection_setup;
    options.on_shutdown = s_on_client_connection_shutdown;

    if (aws_http_client_connect(&options)) {
        PyErr_SetAwsLastError();
        goto error;
    }

    Py_RETURN_NONE;

error:
    if (py_connection) {
        aws_mem_release(allocator, py_connection);
    }

    Py_RETURN_NONE;
}

struct py_http_stream {	
    struct aws_allocator *allocator;	
    struct aws_http_stream *stream;	
    struct aws_input_stream body_input_stream;	
    PyObject *capsule;	
    PyObject *on_stream_completed;	
    PyObject *on_incoming_headers_received;	
    PyObject *outgoing_body;	
    PyObject *on_incoming_body;	
    PyObject *received_headers;	
    bool is_eos;	
};

static int s_stream_read(struct aws_input_stream *stream, struct aws_byte_buf *dest) {
    struct py_http_stream *py_stream = stream->impl;

    int err = AWS_OP_SUCCESS;

    PyGILState_STATE state = PyGILState_Ensure();

    PyObject *mv = aws_py_memory_view_from_byte_buffer(dest, PyBUF_WRITE);

    if (!mv) {
        PyGILState_Release(state);
        return AWS_OP_ERR;
    }

    PyObject *readinto = PyObject_GetAttrString(py_stream->outgoing_body, "readinto");
    AWS_ASSERT(readinto);

    PyObject *result = PyObject_CallFunction(readinto, "(O)", mv);

    if (result && result != Py_None) {
        if (!PyLong_Check(result)) {
            /* Log that readinto must throw BlockingIOError, return None, or a number, and return error */
            err = AWS_OP_ERR;
        }
        /* Number returned, successful read */
        size_t amount_read = PyLong_AsSize_t(result);
        Py_DECREF(result);

        /* Returning 0 means we're at the end of the stream. */
        if (amount_read == 0) {
            py_stream->is_eos = true;
        } else {
            dest->len += amount_read;
        }
    } else {
        /* No result or not a number, clear the exception flag (BufferedIOBase throws BlockingIOError if data is
        unavailable), and return that 0 data was read. Try again later. */
        PyErr_Clear();
    }

    Py_DECREF(mv);

    PyGILState_Release(state);

    return err;
}

static int s_stream_get_status(struct aws_input_stream *stream, struct aws_stream_status *status) {
    struct py_http_stream *py_stream = stream->impl;

    status->is_valid = true;
    status->is_end_of_stream = py_stream->is_eos;

    return AWS_OP_SUCCESS;
}

struct aws_input_stream_vtable s_py_stream_vtable = {
    .seek = NULL,
    .read = s_stream_read,
    .get_status = s_stream_get_status,
    .get_length = NULL,
    .clean_up = NULL,
};

static int s_on_incoming_response_headers(
    struct aws_http_stream *internal_stream,
    const struct aws_http_header *header_array,
    size_t num_headers,
    void *user_data) {
    (void)internal_stream;
    struct py_http_stream *stream = user_data;

    PyGILState_STATE state = PyGILState_Ensure();

    for (size_t i = 0; i < num_headers; ++i) {
        PyObject *key = PyString_FromStringAndSize((const char *)header_array[i].name.ptr, header_array[i].name.len);
        PyObject *value =
            PyString_FromStringAndSize((const char *)header_array[i].value.ptr, header_array[i].value.len);

        PyDict_SetItem(stream->received_headers, key, value);
    }
    PyGILState_Release(state);

    return AWS_OP_SUCCESS;
}

static int s_on_incoming_header_block_done(struct aws_http_stream *internal_stream, bool has_body, void *user_data) {

    struct py_http_stream *stream = user_data;

    PyGILState_STATE state = PyGILState_Ensure();
    int response_code = 0;
    aws_http_stream_get_incoming_response_status(internal_stream, &response_code);

    PyObject *has_body_obj = has_body ? Py_True : Py_False;

    PyObject *result = PyObject_CallFunction(
        stream->on_incoming_headers_received, "(OiO)", stream->received_headers, response_code, has_body_obj);
    Py_XDECREF(result);
    Py_XDECREF(stream->received_headers);
    Py_DECREF(stream->on_incoming_headers_received);
    PyGILState_Release(state);

    return AWS_OP_SUCCESS;
}

static int s_on_incoming_response_body(
    struct aws_http_stream *internal_stream,
    const struct aws_byte_cursor *data,
    void *user_data) {
    (void)internal_stream;

    int err = AWS_OP_SUCCESS;

    struct py_http_stream *stream = user_data;

    PyGILState_STATE state = PyGILState_Ensure();

    Py_ssize_t data_len = (Py_ssize_t)data->len;
    PyObject *result =
        PyObject_CallFunction(stream->on_incoming_body, "(" BYTE_BUF_FORMAT_STR ")", (const char *)data->ptr, data_len);
    if (!result) {
        PyErr_WriteUnraisable(PyErr_Occurred());
        err = AWS_OP_ERR;
    }
    Py_XDECREF(result);
    PyGILState_Release(state);

    return err;
}

static void s_on_stream_complete(struct aws_http_stream *internal_stream, int error_code, void *user_data) {
    (void)internal_stream;
    struct py_http_stream *stream = user_data;

    PyGILState_STATE state = PyGILState_Ensure();

    PyObject *result = PyObject_CallFunction(stream->on_stream_completed, "(i)", error_code);
    Py_XDECREF(result);
    Py_XDECREF(stream->on_stream_completed);
    Py_XDECREF(stream->on_incoming_body);
    Py_XDECREF(stream->outgoing_body);

    PyGILState_Release(state);
}

static void s_http_client_stream_destructor(PyObject *http_stream_capsule) {
    struct py_http_stream *stream = PyCapsule_GetPointer(http_stream_capsule, s_capsule_name_http_client_stream);
    assert(stream);

    aws_http_stream_release(stream->stream);
    aws_mem_release(stream->allocator, stream);
}

PyObject *aws_py_http_client_connection_make_request(PyObject *self, PyObject *args) {
    (void)self;

    struct py_http_connection *py_connection = NULL;
    struct aws_allocator *allocator = aws_crt_python_get_allocator();

    struct py_http_stream *stream = aws_mem_acquire(allocator, sizeof(struct py_http_stream));
    if (!stream) {
        PyErr_SetAwsLastError();
        return NULL;
    }
    struct aws_http_message *request = aws_http_message_new_request(allocator);
    if (!request) {
        PyErr_SetAwsLastError();
        return NULL;
    }

    AWS_ZERO_STRUCT(*stream);
    stream->allocator = allocator;
    stream->body_input_stream.allocator = allocator;
    stream->body_input_stream.vtable = &s_py_stream_vtable;
    stream->body_input_stream.impl = stream;

    PyObject *http_connection_capsule = NULL;
    PyObject *py_http_request = NULL;
    PyObject *on_stream_completed = NULL;
    PyObject *on_incoming_headers_received = NULL;

    if (!PyArg_ParseTuple(
            args,
            "OOOO",
            &http_connection_capsule,
            &py_http_request,
            &on_stream_completed,
            &on_incoming_headers_received)) {
        PyErr_SetNone(PyExc_ValueError);
        goto clean_up_stream;
    }

    if (!http_connection_capsule || !PyCapsule_CheckExact(http_connection_capsule)) {
        PyErr_SetString(PyExc_ValueError, "http connection capsule is invalid");
        goto clean_up_stream;
    }

    py_connection = PyCapsule_GetPointer(http_connection_capsule, s_capsule_name_http_connection);

    if (!py_http_request) {
        PyErr_SetString(PyExc_ValueError, "the request argument is required");
        goto clean_up_stream;
    }

    if (!on_stream_completed) {
        PyErr_SetString(PyExc_ValueError, "on_stream_completed callback is required");
        goto clean_up_stream;
    }

    if (!on_incoming_headers_received) {
        PyErr_SetString(PyExc_ValueError, "on_incoming_headers_received callback is required");
        goto clean_up_stream;
    }

    stream->on_stream_completed = on_stream_completed;
    Py_XINCREF(on_stream_completed);
    stream->on_incoming_headers_received = on_incoming_headers_received;
    Py_XINCREF(on_incoming_headers_received);

    struct aws_http_request_options request_options;
    AWS_ZERO_STRUCT(request_options);
    request_options.self_size = sizeof(request_options);
    request_options.client_connection = py_connection->connection;
    request_options.request = request;

    PyObject *method_str = PyObject_GetAttrString(py_http_request, "method");
    if (!method_str) {
        PyErr_SetString(PyExc_ValueError, "http method is required");
        goto clean_up_stream;
    }
    aws_http_message_set_request_method(request, aws_byte_cursor_from_pystring(method_str));

    PyObject *uri_str = PyObject_GetAttrString(py_http_request, "path_and_query");
    if (!uri_str) {
        PyErr_SetString(PyExc_ValueError, "The URI path and query is required");
        goto clean_up_stream;
    }
    aws_http_message_set_request_path(request, aws_byte_cursor_from_pystring(uri_str));

    PyObject *request_headers = PyObject_GetAttrString(py_http_request, "outgoing_headers");
    if (!request_headers) {
        PyErr_SetString(PyExc_ValueError, "outgoing headers is required");
        goto clean_up_stream;
    }

    Py_ssize_t num_headers = PyDict_Size(request_headers);
    if (num_headers > 0) {
        PyObject *key, *value;
        Py_ssize_t pos = 0;

        while (PyDict_Next(request_headers, &pos, &key, &value)) {
            struct aws_http_header http_header;
            http_header.name = aws_byte_cursor_from_pystring(key);
            http_header.value = aws_byte_cursor_from_pystring(value);

            aws_http_message_add_header(request, http_header);
        }
    }

    PyObject *outgoing_body = PyObject_GetAttrString(py_http_request, "_outgoing_body");
    if (outgoing_body && outgoing_body != Py_None) {
        /* Check that the stream has a readinto method */
        PyObject *readinto = PyObject_GetAttrString(outgoing_body, "readinto");
        if (readinto && readinto != Py_None) {
            stream->outgoing_body = outgoing_body;
            Py_INCREF(outgoing_body);
            aws_http_message_set_body_stream(request, &stream->body_input_stream);
        }
    }

    PyObject *on_incoming_body = PyObject_GetAttrString(py_http_request, "_on_incoming_body");
    if (on_incoming_body && on_incoming_body != Py_None) {
        stream->on_incoming_body = on_incoming_body;
        Py_XINCREF(on_incoming_body);
        request_options.on_response_body = s_on_incoming_response_body;
    }

    stream->received_headers = PyDict_New();
    request_options.on_response_headers = s_on_incoming_response_headers;
    request_options.on_response_header_block_done = s_on_incoming_header_block_done;
    request_options.on_complete = s_on_stream_complete;
    request_options.user_data = stream;

    struct aws_http_stream *http_stream = aws_http_stream_new_client_request(&request_options);
    if (!http_stream) {
        goto clean_up_stream;
    }

    stream->stream = http_stream;
    return PyCapsule_New(stream, s_capsule_name_http_client_stream, s_http_client_stream_destructor);

clean_up_stream:
    aws_http_message_destroy(request);
    aws_mem_release(allocator, stream);

    return NULL;
}<|MERGE_RESOLUTION|>--- conflicted
+++ resolved
@@ -17,9 +17,9 @@
 #include "io.h"
 
 #include <aws/common/array_list.h>
+#include <aws/http/request_response.h>
 #include <aws/io/socket.h>
 #include <aws/io/stream.h>
-#include <aws/http/request_response.h>
 
 const char *s_capsule_name_http_client_stream = "aws_http_client_stream";
 
@@ -34,8 +34,7 @@
 
     if (!error_code) {
         py_client_connection->connection = connection;
-        capsule =
-            PyCapsule_New(py_client_connection, s_capsule_name_http_connection, s_http_connection_destructor);
+        capsule = PyCapsule_New(py_client_connection, s_capsule_name_http_connection, s_http_connection_destructor);
         py_client_connection->capsule = capsule;
     } else {
         aws_mem_release(py_client_connection->allocator, py_client_connection);
@@ -62,10 +61,15 @@
         PyGILState_Release(state);
     } else if (py_client_connection->destructor_called) {
         aws_http_connection_release(py_client_connection->connection);
+        if (py_client_connection->bootstrap) {
+            Py_DECREF(py_client_connection->bootstrap);
+            py_client_connection->bootstrap = NULL;
+        }
         aws_mem_release(py_client_connection->allocator, py_client_connection);
     }
-
-    Py_XDECREF(on_conn_shutdown_cb);
+    if (on_conn_shutdown_cb) {
+        Py_XDECREF(on_conn_shutdown_cb);
+    }
 }
 
 PyObject *aws_py_http_client_connection_create(PyObject *self, PyObject *args) {
@@ -145,15 +149,12 @@
     }
     AWS_ZERO_STRUCT(*py_connection);
 
-<<<<<<< HEAD
     py_connection->bootstrap = bootstrap_capsule;
     Py_INCREF(bootstrap_capsule);
 
-=======
->>>>>>> b8d6ec11
     struct aws_socket_options socket_options;
-    
-    if(!aws_socket_options_init_from_py(&socket_options, py_socket_options)){
+
+    if (!aws_socket_options_init_from_py(&socket_options, py_socket_options)) {
         goto error;
     }
 
@@ -212,6 +213,7 @@
     struct aws_input_stream body_input_stream;	
     PyObject *capsule;	
     PyObject *on_stream_completed;	
+    PyObject *connection_capsule;
     PyObject *on_incoming_headers_received;	
     PyObject *outgoing_body;	
     PyObject *on_incoming_body;	
@@ -319,6 +321,7 @@
         stream->on_incoming_headers_received, "(OiO)", stream->received_headers, response_code, has_body_obj);
     Py_XDECREF(result);
     Py_XDECREF(stream->received_headers);
+    Py_XDECREF(has_body_obj);
     Py_DECREF(stream->on_incoming_headers_received);
     PyGILState_Release(state);
 
@@ -509,6 +512,8 @@
     }
 
     stream->stream = http_stream;
+    stream->connection_capsule = http_connection_capsule;
+    Py_INCREF(stream->connection_capsule);
     return PyCapsule_New(stream, s_capsule_name_http_client_stream, s_http_client_stream_destructor);
 
 clean_up_stream:

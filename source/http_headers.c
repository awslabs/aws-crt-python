/**
 * Copyright Amazon.com, Inc. or its affiliates. All Rights Reserved.
 * SPDX-License-Identifier: Apache-2.0.
 */
#include "http.h"

#include <aws/http/request_response.h>

static const char *s_capsule_name_headers = "aws_http_headers";

/* HttpHeaders._binding capsule contains raw aws_http_headers struct.
 * There is no intermediate binding struct */

static struct aws_http_headers *s_headers_from_capsule(PyObject *py_capsule) {
    return PyCapsule_GetPointer(py_capsule, s_capsule_name_headers);
}

/* Runs when GC destroys the capsule */
static void s_headers_capsule_destructor(PyObject *py_capsule) {
    struct aws_http_headers *headers = s_headers_from_capsule(py_capsule);
    aws_http_headers_release(headers);
}

struct aws_http_headers *aws_py_get_http_headers(PyObject *http_headers) {
    return aws_py_get_binding(http_headers, s_capsule_name_headers, "HttpHeaders");
}

PyObject *aws_py_http_headers_new_from_native(struct aws_http_headers *headers) {
    PyObject *py_capsule = PyCapsule_New(headers, s_capsule_name_headers, s_headers_capsule_destructor);
    if (!py_capsule) {
        return NULL;
    }

    /* Acquire hold so aws_http_headers object lives at least as long as the binding */
    aws_http_headers_acquire(headers);
    return py_capsule;
}

PyObject *aws_py_http_headers_new(PyObject *self, PyObject *args) {
    (void)self;
    (void)args;

    struct aws_http_headers *headers = aws_http_headers_new(aws_py_get_allocator());
    if (!headers) {
        return PyErr_AwsLastError();
    }

    PyObject *py_capsule = PyCapsule_New(headers, s_capsule_name_headers, s_headers_capsule_destructor);
    if (!py_capsule) {
        aws_http_headers_release(headers);
        return NULL;
    }

    return py_capsule;
}

/**
 * Common start to methods whose first argument is the capsule.
 * FMT: string for PyArg_ParseTuple(). DO NOT pass the "O" for the capsule.
 * ...: varargs for PyArg_ParseTuple(). DO NOT pass &capsule.
 *
 * on error, returns NULL from function with python exception set
 * on success, creates and sets local variable: aws_http_headers *headers = ...;
 */
#define S_HEADERS_METHOD_START(FMT, ...)                                                                               \
    (void)self;                                                                                                        \
    PyObject *py_capsule;                                                                                              \
    if (!PyArg_ParseTuple(args, "O" FMT, &py_capsule, __VA_ARGS__)) {                                                  \
        return NULL;                                                                                                   \
    }                                                                                                                  \
    struct aws_http_headers *headers = s_headers_from_capsule(py_capsule);                                             \
    if (!headers) {                                                                                                    \
        return NULL;                                                                                                   \
    }

PyObject *aws_py_http_headers_add(PyObject *self, PyObject *args) {
    struct aws_byte_cursor name;
    struct aws_byte_cursor value;
    S_HEADERS_METHOD_START("s#s#", &name.ptr, &name.len, &value.ptr, &value.len);

    if (aws_http_headers_add(headers, name, value)) {
        return PyErr_AwsLastError();
    }

    Py_RETURN_NONE;
}

static bool s_py_http_headers_add_pair(PyObject *py_pair, struct aws_http_headers *headers) {

    const char *type_errmsg = "List of (name,value) pairs expected.";
    if (!PyTuple_Check(py_pair) || PyTuple_Size(py_pair) != 2) {
        PyErr_SetString(PyExc_TypeError, type_errmsg);
        return false;
    }

    struct aws_byte_cursor name = aws_byte_cursor_from_pyunicode(PyTuple_GetItem(py_pair, 0) /* Borrowed reference */);
    struct aws_byte_cursor value = aws_byte_cursor_from_pyunicode(PyTuple_GetItem(py_pair, 1) /* Borrowed reference */);
    if (!name.ptr || !value.ptr) {
        PyErr_SetString(PyExc_TypeError, type_errmsg);
        return false;
    }

    if (aws_http_headers_add(headers, name, value)) {
        PyErr_SetAwsLastError();
        return false;
    }

    return true;
}

PyObject *aws_py_http_headers_add_pairs(PyObject *self, PyObject *args) {
    PyObject *py_pairs;
    S_HEADERS_METHOD_START("O", &py_pairs);
    bool success = false;

    const char *type_errmsg = "List of (name,value) pairs expected.";
    PyObject *py_sequence = PySequence_Fast(py_pairs, type_errmsg); /* new reference */
    if (!py_sequence) {
        return NULL;
    }

<<<<<<< HEAD
    const Py_ssize_t count = PySequence_Size(py_sequence);
    for (Py_ssize_t i = 0; i < count; ++i) {
        /* XYZ_GET_ITEM() calls returns borrowed references */
        PyObject *py_pair = PySequence_GetItem(py_sequence, i);

        if (!PyTuple_Check(py_pair) || PyTuple_Size(py_pair) != 2) {
            PyErr_SetString(PyExc_TypeError, type_errmsg);
            goto done;
        }

        struct aws_byte_cursor name = aws_byte_cursor_from_pyunicode(PyTuple_GetItem(py_pair, 0));
        struct aws_byte_cursor value = aws_byte_cursor_from_pyunicode(PyTuple_GetItem(py_pair, 1));
        Py_DECREF(py_pair);
        if (!name.ptr || !value.ptr) {
            PyErr_SetString(PyExc_TypeError, type_errmsg);
            goto done;
        }

        if (aws_http_headers_add(headers, name, value)) {
            PyErr_SetAwsLastError();
=======
    const Py_ssize_t count = PySequence_Size(py_pairs);
    for (Py_ssize_t i = 0; i < count; ++i) {
        PyObject *py_pair = PySequence_GetItem(py_sequence, i); /* New Reference */
        bool success = s_py_http_headers_add_pair(py_pair, headers);
        Py_DECREF(py_pair);
        if (!success) {
>>>>>>> b9e356ba
            goto done;
        }
    }

    success = true;
done:
    Py_DECREF(py_sequence);
    if (success) {
        Py_RETURN_NONE;
    }
    return NULL;
}

PyObject *aws_py_http_headers_set(PyObject *self, PyObject *args) {
    struct aws_byte_cursor name;
    struct aws_byte_cursor value;
    S_HEADERS_METHOD_START("s#s#", &name.ptr, &name.len, &value.ptr, &value.len);

    if (aws_http_headers_set(headers, name, value)) {
        return PyErr_AwsLastError();
    }

    Py_RETURN_NONE;
}

PyObject *aws_py_http_headers_get(PyObject *self, PyObject *args) {
    struct aws_byte_cursor name;
    PyObject *py_default;
    S_HEADERS_METHOD_START("s#O", &name.ptr, &name.len, &py_default);

    struct aws_byte_cursor value;
    if (aws_http_headers_get(headers, name, &value)) {
        /* C API raises error if name not found, but Python API returns a default value */
        Py_INCREF(py_default);
        return py_default;
    }

    return PyUnicode_FromAwsByteCursor(&value);
}

static PyObject *s_py_tuple_from_header(struct aws_http_header header) {
    PyObject *py_name = NULL;
    PyObject *py_value = NULL;
    PyObject *py_pair = NULL;

    py_name = PyUnicode_FromAwsByteCursor(&header.name);
    if (!py_name) {
        goto error;
    }

    py_value = PyUnicode_FromAwsByteCursor(&header.value);
    if (!py_value) {
        goto error;
    }

    py_pair = PyTuple_New(2);
    if (!py_pair) {
        goto error;
    }

<<<<<<< HEAD
    PyTuple_SetItem(py_pair, 0, py_name);
    PyTuple_SetItem(py_pair, 1, py_value);
=======
    PyTuple_SetItem(py_pair, 0, py_name);  /* Steals a reference */
    PyTuple_SetItem(py_pair, 1, py_value); /* Steals a reference */
>>>>>>> b9e356ba
    return py_pair;

error:
    Py_XDECREF(py_name);
    Py_XDECREF(py_value);
    Py_XDECREF(py_pair);
    return NULL;
}

PyObject *aws_py_http_headers_get_index(PyObject *self, PyObject *args) {
    Py_ssize_t index;
    S_HEADERS_METHOD_START("n", &index);

    struct aws_http_header header;
    if (aws_http_headers_get_index(headers, index, &header)) {
        return PyErr_AwsLastError();
    }

    return s_py_tuple_from_header(header);
}

PyObject *aws_py_http_headers_count(PyObject *self, PyObject *args) {
    (void)self;
    PyObject *py_capsule;
    if (!PyArg_ParseTuple(args, "O", &py_capsule)) {
        return NULL;
    }

    struct aws_http_headers *headers = s_headers_from_capsule(py_capsule);
    if (!headers) {
        return NULL;
    }

    return PyLong_FromSize_t(aws_http_headers_count(headers));
}

PyObject *aws_py_http_headers_remove(PyObject *self, PyObject *args) {
    struct aws_byte_cursor name;
    S_HEADERS_METHOD_START("s#", &name.ptr, &name.len);

    if (aws_http_headers_erase(headers, name)) {
        PyErr_SetString(PyExc_KeyError, "HttpHeaders.remove(name): name not found");
        return NULL;
    }

    Py_RETURN_NONE;
}

PyObject *aws_py_http_headers_remove_value(PyObject *self, PyObject *args) {
    struct aws_byte_cursor name;
    struct aws_byte_cursor value;
    S_HEADERS_METHOD_START("s#s#", &name.ptr, &name.len, &value.ptr, &value.len);

    if (aws_http_headers_erase_value(headers, name, value)) {
        PyErr_SetString(PyExc_ValueError, "HttpHeaders.remove_value(name,value): value not found");
        return NULL;
    }

    Py_RETURN_NONE;
}

PyObject *aws_py_http_headers_clear(PyObject *self, PyObject *args) {
    (void)self;
    PyObject *py_capsule;
    if (!PyArg_ParseTuple(args, "O", &py_capsule)) {
        return NULL;
    }

    struct aws_http_headers *headers = s_headers_from_capsule(py_capsule);
    if (!headers) {
        return NULL;
    }

    aws_http_headers_clear(headers);

    Py_RETURN_NONE;
}<|MERGE_RESOLUTION|>--- conflicted
+++ resolved
@@ -119,35 +119,12 @@
         return NULL;
     }
 
-<<<<<<< HEAD
-    const Py_ssize_t count = PySequence_Size(py_sequence);
-    for (Py_ssize_t i = 0; i < count; ++i) {
-        /* XYZ_GET_ITEM() calls returns borrowed references */
-        PyObject *py_pair = PySequence_GetItem(py_sequence, i);
-
-        if (!PyTuple_Check(py_pair) || PyTuple_Size(py_pair) != 2) {
-            PyErr_SetString(PyExc_TypeError, type_errmsg);
-            goto done;
-        }
-
-        struct aws_byte_cursor name = aws_byte_cursor_from_pyunicode(PyTuple_GetItem(py_pair, 0));
-        struct aws_byte_cursor value = aws_byte_cursor_from_pyunicode(PyTuple_GetItem(py_pair, 1));
-        Py_DECREF(py_pair);
-        if (!name.ptr || !value.ptr) {
-            PyErr_SetString(PyExc_TypeError, type_errmsg);
-            goto done;
-        }
-
-        if (aws_http_headers_add(headers, name, value)) {
-            PyErr_SetAwsLastError();
-=======
     const Py_ssize_t count = PySequence_Size(py_pairs);
     for (Py_ssize_t i = 0; i < count; ++i) {
         PyObject *py_pair = PySequence_GetItem(py_sequence, i); /* New Reference */
         bool success = s_py_http_headers_add_pair(py_pair, headers);
         Py_DECREF(py_pair);
         if (!success) {
->>>>>>> b9e356ba
             goto done;
         }
     }
@@ -208,13 +185,8 @@
         goto error;
     }
 
-<<<<<<< HEAD
-    PyTuple_SetItem(py_pair, 0, py_name);
-    PyTuple_SetItem(py_pair, 1, py_value);
-=======
     PyTuple_SetItem(py_pair, 0, py_name);  /* Steals a reference */
     PyTuple_SetItem(py_pair, 1, py_value); /* Steals a reference */
->>>>>>> b9e356ba
     return py_pair;
 
 error:

/**
 * Copyright Amazon.com, Inc. or its affiliates. All Rights Reserved.
 * SPDX-License-Identifier: Apache-2.0.
 */
#include "http.h"

#include "io.h"

#include <aws/common/array_list.h>
#include <aws/http/connection.h>
#include <aws/http/proxy.h>
#include <aws/http/request_response.h>
#include <aws/io/socket.h>

static const char *s_capsule_name_http_connection = "aws_http_connection";

/**
 * Lifetime notes:
 * - If connect() reports immediate failure, binding can be destroyed.
 * - If on_connection_setup reports failure, binding can be destroyed.
 * - Otherwise, binding cannot be destroyed until BOTH release() has been called AND on_connection_shutdown has fired.
 */
struct http_connection_binding {
    struct aws_http_connection *native;
    /* Reference to python object that reference to other related python object to keep it alive */
    PyObject *py_core;

    bool release_called;
    bool shutdown_called;
};

static void s_connection_destroy(struct http_connection_binding *connection) {
    Py_XDECREF(connection->py_core);

    aws_mem_release(aws_py_get_allocator(), connection);
}

struct aws_http_connection *aws_py_get_http_connection(PyObject *connection) {
    AWS_PY_RETURN_NATIVE_FROM_BINDING(
        connection, s_capsule_name_http_connection, "HttpConnectionBase", http_connection_binding);
}

static void s_connection_release(struct http_connection_binding *connection) {
    AWS_FATAL_ASSERT(!connection->release_called);
    connection->release_called = true;

    bool destroy_after_release = connection->shutdown_called;

    aws_http_connection_release(connection->native);

    if (destroy_after_release) {
        s_connection_destroy(connection);
    }
}

static void s_connection_capsule_destructor(PyObject *capsule) {
    struct http_connection_binding *connection = PyCapsule_GetPointer(capsule, s_capsule_name_http_connection);
    s_connection_release(connection);
}

static void s_on_connection_shutdown(struct aws_http_connection *native_connection, int error_code, void *user_data) {
    (void)native_connection;
    struct http_connection_binding *connection = user_data;
    AWS_FATAL_ASSERT(!connection->shutdown_called);

    PyGILState_STATE state;
    if (aws_py_gilstate_ensure(&state)) {
        return; /* Python has shut down. Nothing matters anymore, but don't crash */
    }

    connection->shutdown_called = true;

    bool destroy_after_shutdown = connection->release_called;

    /* Invoke on_shutdown, then clear our reference to it */
    PyObject *result = PyObject_CallMethod(connection->py_core, "_on_shutdown", "(i)", error_code);

    if (result) {
        Py_DECREF(result);
    } else {
        /* Callback might fail during application shutdown */
        PyErr_WriteUnraisable(PyErr_Occurred());
    }

    if (destroy_after_shutdown) {
        s_connection_destroy(connection);
    }

    PyGILState_Release(state);
}

static void s_on_client_connection_setup(
    struct aws_http_connection *native_connection,
    int error_code,
    void *user_data) {

    struct http_connection_binding *connection = user_data;
    AWS_FATAL_ASSERT((native_connection != NULL) ^ error_code);

    connection->native = native_connection;

    PyGILState_STATE state;
    if (aws_py_gilstate_ensure(&state)) {
        return; /* Python has shut down. Nothing matters anymore, but don't crash */
    }
    enum aws_http_version http_version = AWS_HTTP_VERSION_UNKNOWN;
    /* If setup was successful, encapsulate binding so we can pass it to python */
    PyObject *capsule = NULL;
    if (!error_code) {
        capsule = PyCapsule_New(connection, s_capsule_name_http_connection, s_connection_capsule_destructor);
        if (!capsule) {
            error_code = AWS_ERROR_UNKNOWN;
        }
        http_version = aws_http_connection_get_version(native_connection);
    }

    PyObject *result = PyObject_CallMethod(
        connection->py_core, "_on_connection_setup", "(Oii)", capsule ? capsule : Py_None, error_code, http_version);

    if (result) {
        Py_DECREF(result);
    } else {
        /* Callback might fail during application shutdown */
        PyErr_WriteUnraisable(PyErr_Occurred());
    }

    if (native_connection) {
        /* Connection exists, but failed to create capsule. Release connection, which eventually destroys binding */
        if (!capsule) {
            s_connection_release(connection);
        }
    } else {
        /* Connection failed its setup, destroy binding now */
        s_connection_destroy(connection);
    }

    Py_XDECREF(capsule);
    PyGILState_Release(state);
}

/* Function to convert Python list of Http2Setting to C array of aws_http2_setting */
static int s_convert_http2_settings(
    PyObject *initial_settings_py,
    struct aws_allocator *allocator,
    struct aws_http2_setting **out_settings,
    size_t *out_size) {
    Py_ssize_t py_list_size = PyList_Size(initial_settings_py);
    if (py_list_size == 0) {
        *out_size = 0;
        *out_settings = NULL;
        return AWS_OP_SUCCESS;
    }

    *out_settings = aws_mem_calloc(allocator, py_list_size, sizeof(struct aws_http2_setting));

    for (Py_ssize_t i = 0; i < py_list_size; i++) {
        PyObject *setting_py = PyList_GetItem(initial_settings_py, i);

        /* Get id attribute */
        enum aws_http2_settings_id id = PyObject_GetAttrAsIntEnum(setting_py, "Http2Setting", "id");
        if (PyErr_Occurred()) {
            goto error;
        }

        /* Get value attribute */
        uint32_t value = PyObject_GetAttrAsUint32(setting_py, "Http2Setting", "value");
        if (PyErr_Occurred()) {
            goto error;
        }
        (*out_settings)[i].id = id;
        (*out_settings)[i].value = value;
    }

    *out_size = (size_t)py_list_size;
    return AWS_OP_SUCCESS;
error:
    *out_size = 0;
    aws_mem_release(allocator, out_settings);
    *out_settings = NULL;
    return AWS_OP_ERR;
}

static void s_http2_on_remote_settings_change(
    struct aws_http_connection *http2_connection,
    const struct aws_http2_setting *settings_array,
    size_t num_settings,
    void *user_data) {
    (void)http2_connection;
    struct http_connection_binding *connection = user_data;

    PyGILState_STATE state;
    if (aws_py_gilstate_ensure(&state)) {
        return; /* Python has shut down. Nothing matters anymore, but don't crash */
    }
    // Create a new list to hold tuples
    PyObject *py_settings_list = PyList_New(num_settings);
    if (!py_settings_list) {
        PyErr_WriteUnraisable(PyErr_Occurred());
        return;
    }
    for (size_t i = 0; i < num_settings; i++) {
        PyObject *tuple = Py_BuildValue("(iI)", settings_array[i].id, settings_array[i].value);
        if (!tuple) {
            PyErr_WriteUnraisable(PyErr_Occurred());
            goto done;
        }
        PyList_SetItem(py_settings_list, i, tuple); /* steals reference to tuple */
    }
    PyObject *result = PyObject_CallMethod(connection->py_core, "_on_remote_settings_changed", "(O)", py_settings_list);
    if (!result) {
        PyErr_WriteUnraisable(PyErr_Occurred());
        goto done;
    }
    Py_DECREF(result);
done:
    Py_XDECREF(py_settings_list);
    PyGILState_Release(state);
}

PyObject *aws_py_http_client_connection_new(PyObject *self, PyObject *args) {
    (void)self;

    struct aws_allocator *allocator = aws_py_get_allocator();

    PyObject *bootstrap_py;
    const char *host_name;
    Py_ssize_t host_name_len;
    uint32_t port_number;
    PyObject *socket_options_py;
    PyObject *tls_options_py;
    PyObject *proxy_options_py;
<<<<<<< HEAD
    PyObject *initial_settings_py;
    PyObject *on_remote_settings_changed_py;
    PyObject *py_core;
    bool success = false;

    if (!PyArg_ParseTuple(
            args,
            "Os#IOOOOOO",
=======
    PyObject *py_core;

    if (!PyArg_ParseTuple(
            args,
            "Os#IOOOO",
>>>>>>> c7e09400
            &bootstrap_py,
            &host_name,
            &host_name_len,
            &port_number,
            &socket_options_py,
            &tls_options_py,
            &proxy_options_py,
<<<<<<< HEAD
            &initial_settings_py,
            &on_remote_settings_changed_py,
=======
>>>>>>> c7e09400
            &py_core)) {
        return NULL;
    }

    struct aws_client_bootstrap *bootstrap = aws_py_get_client_bootstrap(bootstrap_py);
    if (!bootstrap) {
        return NULL;
    }

    struct http_connection_binding *connection = aws_mem_calloc(allocator, 1, sizeof(struct http_connection_binding));
    /* From hereon, we need to clean up if errors occur */
    struct aws_http2_setting *http2_settings = NULL;
    size_t http2_settings_count = 0;
    struct aws_http2_connection_options http2_options = {0};

    struct aws_tls_connection_options *tls_options = NULL;
    if (tls_options_py != Py_None) {
        tls_options = aws_py_get_tls_connection_options(tls_options_py);
        if (!tls_options) {
<<<<<<< HEAD
            goto done;
=======
            goto error;
>>>>>>> c7e09400
        }
    }

    struct aws_socket_options socket_options;
    if (!aws_py_socket_options_init(&socket_options, socket_options_py)) {
        goto done;
    }

    if (initial_settings_py != Py_None) {
        /* Get the array from the pylist */
        if (s_convert_http2_settings(initial_settings_py, allocator, &http2_settings, &http2_settings_count)) {
            goto done;
        }
        http2_options.initial_settings_array = http2_settings;
        http2_options.num_initial_settings = http2_settings_count;
    }
    if (on_remote_settings_changed_py != Py_None) {
        http2_options.on_remote_settings_change = s_http2_on_remote_settings_change;
    }

    /* proxy options are optional */
    struct aws_http_proxy_options proxy_options_storage;
    struct aws_http_proxy_options *proxy_options = NULL;
    if (proxy_options_py != Py_None) {
        proxy_options = &proxy_options_storage;
        if (!aws_py_http_proxy_options_init(proxy_options, proxy_options_py)) {
            goto done;
        }
    }

    struct aws_http_client_connection_options http_options = {
        .self_size = sizeof(http_options),
        .bootstrap = bootstrap,
        .tls_options = tls_options,
        .proxy_options = proxy_options,
        .allocator = allocator,
        .user_data = connection,
        .host_name = aws_byte_cursor_from_array((const uint8_t *)host_name, host_name_len),
        .port = port_number,
        .initial_window_size = SIZE_MAX,
        .socket_options = &socket_options,
        .on_setup = s_on_client_connection_setup,
        .on_shutdown = s_on_connection_shutdown,
        .http2_options = &http2_options,
    };

    connection->py_core = py_core;
    Py_INCREF(connection->py_core);

    if (aws_http_client_connect(&http_options)) {
        PyErr_SetAwsLastError();
        goto done;
    }
    success = true;

done:
    if (http2_settings) {
        aws_mem_release(allocator, http2_settings);
    }
    if (!success) {
        s_connection_destroy(connection);
        return NULL;
    }
    Py_RETURN_NONE;
}

PyObject *aws_py_http_connection_close(PyObject *self, PyObject *args) {
    (void)self;
    PyObject *capsule;
    if (!PyArg_ParseTuple(args, "O", &capsule)) {
        return NULL;
    }

    struct http_connection_binding *connection = PyCapsule_GetPointer(capsule, s_capsule_name_http_connection);
    if (!connection) {
        return NULL;
    }

    aws_http_connection_close(connection->native);
    Py_RETURN_NONE;
}

PyObject *aws_py_http_connection_is_open(PyObject *self, PyObject *args) {
    (void)self;
    PyObject *capsule;
    if (!PyArg_ParseTuple(args, "O", &capsule)) {
        return NULL;
    }

    struct http_connection_binding *connection = PyCapsule_GetPointer(capsule, s_capsule_name_http_connection);
    if (!connection) {
        return NULL;
    }

    if (aws_http_connection_is_open(connection->native)) {
        Py_RETURN_TRUE;
    }
    Py_RETURN_FALSE;
}<|MERGE_RESOLUTION|>--- conflicted
+++ resolved
@@ -229,22 +229,11 @@
     PyObject *socket_options_py;
     PyObject *tls_options_py;
     PyObject *proxy_options_py;
-<<<<<<< HEAD
-    PyObject *initial_settings_py;
-    PyObject *on_remote_settings_changed_py;
-    PyObject *py_core;
-    bool success = false;
-
-    if (!PyArg_ParseTuple(
-            args,
-            "Os#IOOOOOO",
-=======
     PyObject *py_core;
 
     if (!PyArg_ParseTuple(
             args,
             "Os#IOOOO",
->>>>>>> c7e09400
             &bootstrap_py,
             &host_name,
             &host_name_len,
@@ -252,11 +241,6 @@
             &socket_options_py,
             &tls_options_py,
             &proxy_options_py,
-<<<<<<< HEAD
-            &initial_settings_py,
-            &on_remote_settings_changed_py,
-=======
->>>>>>> c7e09400
             &py_core)) {
         return NULL;
     }
@@ -276,11 +260,7 @@
     if (tls_options_py != Py_None) {
         tls_options = aws_py_get_tls_connection_options(tls_options_py);
         if (!tls_options) {
-<<<<<<< HEAD
-            goto done;
-=======
             goto error;
->>>>>>> c7e09400
         }
     }
 

/*
 * Copyright 2010-2019 Amazon.com, Inc. or its affiliates. All Rights Reserved.
 *
 * Licensed under the Apache License, Version 2.0 (the "License").
 * You may not use this file except in compliance with the License.
 * A copy of the License is located at
 *
 *  http://aws.amazon.com/apache2.0
 *
 * or in the "license" file accompanying this file. This file is distributed
 * on an "AS IS" BASIS, WITHOUT WARRANTIES OR CONDITIONS OF ANY KIND, either
 * express or implied. See the License for the specific language governing
 * permissions and limitations under the License.
 */
#include "http_server.h"
#include "http_connection.h"
#include "io.h"

#include <aws/common/array_list.h>
#include <aws/http/request_response.h>
#include <aws/http/server.h>
#include <aws/io/socket.h>
#include <aws/io/stream.h>

const char *s_capsule_name_http_server = "aws_http_server";

struct py_http_server {
    struct aws_allocator *allocator;
    struct aws_http_server *server;
    PyObject *capsule;
    PyObject *on_incoming_connection;
    PyObject *on_destroy_complete;
    PyObject *bootstrap;
    bool destructor_called;
    bool destroy_called;
    bool destroy_complete;
};

static void s_http_server_destructor(PyObject *http_server_capsule) {
    struct py_http_server *py_server = PyCapsule_GetPointer(http_server_capsule, s_capsule_name_http_server);
    py_server->destructor_called = true;
    if (py_server->server) {
        if (!py_server->destroy_called) {
            aws_http_server_release(py_server->server);
            py_server->destroy_called = true;
        }
    }
    /* the incoming callback is not freed until now */
<<<<<<< HEAD
    Py_DECREF(py_server->on_incoming_connection);

=======
    Py_XDECREF(py_server->on_incoming_connection);
>>>>>>> dc7bc0a6
    if (py_server->destroy_complete) {
        aws_mem_release(py_server->allocator, py_server);
    }
}

static void s_on_destroy_complete(void *user_data) {
    struct py_http_server *py_server = user_data;
    
    py_server->destroy_complete = true;
    PyObject *on_destroy_complete_cb = py_server->on_destroy_complete;
    py_server->server = NULL;
    if (!py_server->destructor_called) {    
        PyGILState_STATE state = PyGILState_Ensure();

        PyObject *result = PyObject_CallFunction(on_destroy_complete_cb, "(N)", py_server->capsule);
        if(result){
            Py_XDECREF(result);
        }
        else{
            PyErr_WriteUnraisable(PyErr_Occurred());
        }
<<<<<<< HEAD
        Py_DECREF(on_destroy_complete_cb);
        /* Release the bootstrap until the destroy complete */
        Py_DECREF(py_server->bootstrap);
        Py_XDECREF(py_server->capsule);
=======
        Py_XDECREF(py_server->on_destroy_complete);
        
>>>>>>> dc7bc0a6
        PyGILState_Release(state);
    } else {
        Py_XDECREF(py_server->on_destroy_complete);
        aws_mem_release(py_server->allocator, py_server);
    }
}

static void s_on_incoming_connection(
    struct aws_http_server *server,
    struct aws_http_connection *connection,
    int error_code,
    void *user_data) {
    (void)server;
    struct py_http_server *py_server = user_data;
    PyGILState_STATE state = PyGILState_Ensure();
    PyObject *result = NULL;
    PyObject *connection_capsule = NULL;

    PyObject *on_incoming_conn_cb = py_server->on_incoming_connection;

    struct py_http_connection *py_connection = NULL;
    py_connection = aws_mem_acquire(py_server->allocator, sizeof(struct py_http_connection));
    AWS_ZERO_STRUCT(*py_connection);
    py_connection->allocator = py_server->allocator;
    if (!error_code) {
        py_connection->connection = connection;
        connection_capsule =
            PyCapsule_New(py_connection, s_capsule_name_http_connection, s_http_connection_destructor);
        Py_XINCREF(connection_capsule);
        py_connection->capsule = connection_capsule;
        /* the callback will be fired multiple times, do not clean it up unless the server is gone */
        result = PyObject_CallFunction(on_incoming_conn_cb, "(Ni)", py_connection->capsule, error_code);
        Py_XDECREF(result);
    } else {
        aws_mem_release(py_connection->allocator, py_connection);
    }

    PyGILState_Release(state);
}

PyObject *aws_py_http_server_create(PyObject *self, PyObject *args) {
    (void)self;

    struct py_http_server *py_server = NULL;
    struct aws_allocator *allocator = aws_crt_python_get_allocator();

    PyObject *bootstrap_capsule = NULL;
    PyObject *on_incoming_connection = NULL;
    PyObject *on_destroy_complete = NULL;
    const char *host_name = NULL;
    Py_ssize_t host_name_len = 0;
    uint16_t port_number = 0;
    PyObject *py_socket_options = NULL;
    PyObject *tls_conn_options_capsule = NULL;

    if (!PyArg_ParseTuple(
            args,
            "OOOs#HOO",
            &bootstrap_capsule,
            &on_incoming_connection,
            &on_destroy_complete,
            &host_name,
            &host_name_len,
            &port_number,
            &py_socket_options,
            &tls_conn_options_capsule)) {
        PyErr_SetNone(PyExc_ValueError);
        goto error;
    }

    if (host_name_len >= (signed int)AWS_ADDRESS_MAX_LEN || host_name_len == 0) {
        PyErr_SetString(PyExc_ValueError, "host_name is not valid");
        goto error;
    }

    if (py_socket_options == Py_None) {
        PyErr_SetString(PyExc_ValueError, "socket_options is a required argument");
        goto error;
    }

    if (!PyCallable_Check(on_incoming_connection)) {
        PyErr_SetString(PyExc_ValueError, "on_incoming_connection callback is required");
        goto error;
    }

    if (!PyCallable_Check(on_destroy_complete)) {
        PyErr_SetString(PyExc_TypeError, "on_destroy_complete is invalid");
        goto error;
    }

    struct server_bootstrap *native_bootstrap =
        PyCapsule_GetPointer(bootstrap_capsule, s_capsule_name_server_bootstrap);
    struct aws_server_bootstrap *bootstrap = native_bootstrap->bootstrap;
    if (!bootstrap) {
        goto error;
    }

    struct aws_tls_connection_options *connection_options = NULL;

    if (tls_conn_options_capsule != Py_None) {
        connection_options = PyCapsule_GetPointer(tls_conn_options_capsule, s_capsule_name_tls_conn_options);
        if(!connection_options){
            goto error;
        }
    }

    py_server = aws_mem_calloc(allocator, 1, sizeof(struct py_http_server));
    if (!py_server) {
        PyErr_SetAwsLastError();
        goto error;
    }

    struct aws_socket_options socket_options;
    if (!aws_socket_options_init_from_py(&socket_options, py_socket_options)) {
        goto error;
    }

    py_server->on_incoming_connection = on_incoming_connection;

<<<<<<< HEAD
    Py_INCREF(bootstrap_capsule);
    py_server->bootstrap = bootstrap_capsule;
    
    Py_INCREF(on_destroy_complete);
=======
    
>>>>>>> dc7bc0a6
    py_server->on_destroy_complete = on_destroy_complete;
    
    py_server->allocator = allocator;

    struct aws_http_server_options options;
    AWS_ZERO_STRUCT(options);
    options.self_size = sizeof(options);
    options.bootstrap = bootstrap;
    options.tls_options = connection_options;
    options.allocator = allocator;
    options.server_user_data = py_server;
    struct aws_socket_endpoint endpoint;
    AWS_ZERO_STRUCT(endpoint);

    snprintf(endpoint.address, host_name_len+1, "%s", host_name);
    endpoint.port = port_number;
    options.socket_options = &socket_options;
    options.endpoint = &endpoint;
    options.on_incoming_connection = s_on_incoming_connection;
    options.on_destroy_complete = s_on_destroy_complete;
    PyObject *capsule = NULL;
    py_server->server = aws_http_server_new(&options);
    
    if (py_server->server) {
        /* success */
        capsule = PyCapsule_New(py_server, s_capsule_name_http_server, s_http_server_destructor);
        if(!capsule){
            goto error;
        }
        py_server->capsule = capsule;

        Py_INCREF(on_incoming_connection);
        Py_INCREF(on_destroy_complete);
        return capsule;
    }

error:
    if (py_server) {
        aws_mem_release(py_server->allocator, py_server);
    }
    return NULL;
}

PyObject *aws_py_http_server_release(PyObject *self, PyObject *args) {
    (void)self;

    PyObject *server_capsule = NULL;

    if (PyArg_ParseTuple(args, "O", &server_capsule)) {
        if (server_capsule != Py_None) {
            struct py_http_server *py_server = PyCapsule_GetPointer(server_capsule, s_capsule_name_http_server);
            if(!py_server){
                Py_RETURN_NONE;
            }
            if (py_server->server) {
                if (!py_server->destroy_called) {
                    py_server->destroy_called = true;
                    aws_http_server_release(py_server->server);
                }
            }
        }
    }
    Py_RETURN_NONE;
}

static struct aws_http_stream *s_on_incoming_request(struct aws_http_connection *connection, void *user_data) {
    (void)connection;
    (void)user_data;
    /* fake function */
    return NULL;
}

static void s_on_shutdown(struct aws_http_connection *connection, int error_code, void *user_data) {
    (void)connection;
    struct py_http_connection *py_server_conn = user_data;
    py_server_conn->shutdown_called = true;
    PyObject *on_shutdown_cb = py_server_conn->on_connection_shutdown;

    if (!py_server_conn->destructor_called) {
        PyGILState_STATE state = PyGILState_Ensure();
        PyObject *result = PyObject_CallFunction(on_shutdown_cb, "(Ni)", py_server_conn->capsule, error_code);
        if(result){
            Py_DECREF(result);
        }
        else{
            PyErr_WriteUnraisable(PyErr_Occurred());
        }
        Py_DECREF(py_server_conn->capsule);
        PyGILState_Release(state);
    } else {
        aws_http_connection_release(py_server_conn->connection);
        aws_mem_release(py_server_conn->allocator, py_server_conn);
    }

    Py_DECREF(on_shutdown_cb);
}

PyObject *aws_py_http_connection_configure_server(PyObject *self, PyObject *args) {
    (void)self;

    PyObject *server_conn_capsule = NULL;
    PyObject *on_incoming_request = NULL;
    PyObject *on_shutdown = NULL;

    if (!PyArg_ParseTuple(args, "OOO", &server_conn_capsule, &on_incoming_request, &on_shutdown)) {
        PyErr_SetNone(PyExc_ValueError);
        goto error;
    }

    struct py_http_connection *py_server_conn =
        PyCapsule_GetPointer(server_conn_capsule, s_capsule_name_http_connection);

    if (py_server_conn->on_incoming_request) {
        PyErr_SetString(PyExc_TypeError, "connection is already configured");
        goto error;
    }

    if (!on_incoming_request || !PyCallable_Check(on_incoming_request)) {
        PyErr_SetString(PyExc_TypeError, "on_incoming_request is invalid");
        goto error;
    }

    Py_INCREF(on_incoming_request);
    py_server_conn->on_incoming_request = on_incoming_request;

    if (on_shutdown) {
        if (!PyCallable_Check(on_shutdown)) {
            PyErr_SetString(PyExc_TypeError, "on_shutdown is invalid");
            goto error;
        }
        Py_INCREF(on_shutdown);
        py_server_conn->on_connection_shutdown = on_shutdown;
    }

    struct aws_http_server_connection_options options;
    AWS_ZERO_STRUCT(options);
    options.self_size = sizeof(options);
    options.connection_user_data = py_server_conn;
    options.on_incoming_request = s_on_incoming_request;
    options.on_shutdown = s_on_shutdown;

    if (aws_http_connection_configure_server(py_server_conn->connection, &options)) {
        PyErr_SetAwsLastError();
        goto error;
    }

    Py_RETURN_NONE;

error:
    if(on_incoming_request){
        Py_DECREF(on_incoming_request);
    }
    if(on_shutdown){
        Py_DECREF(on_shutdown);
    }
    Py_RETURN_NONE;
}<|MERGE_RESOLUTION|>--- conflicted
+++ resolved
@@ -46,12 +46,8 @@
         }
     }
     /* the incoming callback is not freed until now */
-<<<<<<< HEAD
     Py_DECREF(py_server->on_incoming_connection);
 
-=======
-    Py_XDECREF(py_server->on_incoming_connection);
->>>>>>> dc7bc0a6
     if (py_server->destroy_complete) {
         aws_mem_release(py_server->allocator, py_server);
     }
@@ -73,15 +69,9 @@
         else{
             PyErr_WriteUnraisable(PyErr_Occurred());
         }
-<<<<<<< HEAD
         Py_DECREF(on_destroy_complete_cb);
         /* Release the bootstrap until the destroy complete */
         Py_DECREF(py_server->bootstrap);
-        Py_XDECREF(py_server->capsule);
-=======
-        Py_XDECREF(py_server->on_destroy_complete);
-        
->>>>>>> dc7bc0a6
         PyGILState_Release(state);
     } else {
         Py_XDECREF(py_server->on_destroy_complete);
@@ -201,14 +191,10 @@
 
     py_server->on_incoming_connection = on_incoming_connection;
 
-<<<<<<< HEAD
     Py_INCREF(bootstrap_capsule);
     py_server->bootstrap = bootstrap_capsule;
     
     Py_INCREF(on_destroy_complete);
-=======
-    
->>>>>>> dc7bc0a6
     py_server->on_destroy_complete = on_destroy_complete;
     
     py_server->allocator = allocator;

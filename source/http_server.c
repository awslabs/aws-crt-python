--- conflicted
+++ resolved
@@ -13,8 +13,8 @@
  * permissions and limitations under the License.
  */
 #include "http_server.h"
+#include "http_connection.h"
 #include "http_stream.h"
-#include "http_connection.h"
 #include "io.h"
 
 #include <aws/common/array_list.h>
@@ -56,18 +56,17 @@
 
 static void s_on_destroy_complete(void *user_data) {
     struct py_http_server *py_server = user_data;
-    
+
     py_server->destroy_complete = true;
     PyObject *on_destroy_complete_cb = py_server->on_destroy_complete;
     py_server->server = NULL;
-    if (!py_server->destructor_called) {    
+    if (!py_server->destructor_called) {
         PyGILState_STATE state = PyGILState_Ensure();
 
         PyObject *result = PyObject_CallFunction(on_destroy_complete_cb, "(N)", py_server->capsule);
-        if(result){
+        if (result) {
             Py_XDECREF(result);
-        }
-        else{
+        } else {
             PyErr_WriteUnraisable(PyErr_Occurred());
         }
         Py_DECREF(on_destroy_complete_cb);
@@ -78,15 +77,6 @@
         Py_XDECREF(py_server->on_destroy_complete);
         aws_mem_release(py_server->allocator, py_server);
     }
-<<<<<<< HEAD
-    py_server->server = NULL;
-    /* Release the bootstrap until the destroy complete */
-    Py_DECREF(py_server->bootstrap);
-    Py_XDECREF(result);
-    Py_XDECREF(py_server->capsule);
-    PyGILState_Release(state);
-=======
->>>>>>> 0e559142
 }
 
 static void s_on_incoming_connection(
@@ -96,7 +86,6 @@
     void *user_data) {
     (void)server;
     struct py_http_server *py_server = user_data;
-    PyGILState_STATE state = PyGILState_Ensure();
     PyObject *result = NULL;
     PyObject *connection_capsule = NULL;
 
@@ -107,19 +96,29 @@
     AWS_ZERO_STRUCT(*py_connection);
     py_connection->allocator = py_server->allocator;
     if (!error_code) {
+
+        PyGILState_STATE state = PyGILState_Ensure();
         py_connection->connection = connection;
-        connection_capsule =
-            PyCapsule_New(py_connection, s_capsule_name_http_connection, s_http_connection_destructor);
-        Py_XINCREF(connection_capsule);
+        connection_capsule = PyCapsule_New(py_connection, s_capsule_name_http_connection, s_http_connection_destructor);
+        if (!connection_capsule) {
+            PyGILState_Release(state);
+            return;
+        }
+
         py_connection->capsule = connection_capsule;
         /* the callback will be fired multiple times, do not clean it up unless the server is gone */
         result = PyObject_CallFunction(on_incoming_conn_cb, "(Ni)", py_connection->capsule, error_code);
-        Py_XDECREF(result);
+        if (result) {
+            Py_DECREF(result);
+        } else {
+            PyErr_WriteUnraisable(PyErr_Occurred());
+            PyGILState_Release(state);
+            return;
+        }
+        PyGILState_Release(state);
     } else {
         aws_mem_release(py_connection->allocator, py_connection);
     }
-
-    PyGILState_Release(state);
 }
 
 PyObject *aws_py_http_server_create(PyObject *self, PyObject *args) {
@@ -174,16 +173,18 @@
 
     struct server_bootstrap *native_bootstrap =
         PyCapsule_GetPointer(bootstrap_capsule, s_capsule_name_server_bootstrap);
+    if (!native_bootstrap) {
+        goto error;
+    }
     struct aws_server_bootstrap *bootstrap = native_bootstrap->bootstrap;
     if (!bootstrap) {
         goto error;
     }
-
     struct aws_tls_connection_options *connection_options = NULL;
 
     if (tls_conn_options_capsule != Py_None) {
         connection_options = PyCapsule_GetPointer(tls_conn_options_capsule, s_capsule_name_tls_conn_options);
-        if(!connection_options){
+        if (!connection_options) {
             goto error;
         }
     }
@@ -200,13 +201,8 @@
     }
 
     py_server->on_incoming_connection = on_incoming_connection;
-
-    Py_INCREF(bootstrap_capsule);
     py_server->bootstrap = bootstrap_capsule;
-    
-    Py_INCREF(on_destroy_complete);
     py_server->on_destroy_complete = on_destroy_complete;
-    
     py_server->allocator = allocator;
 
     struct aws_http_server_options options;
@@ -218,24 +214,24 @@
     options.server_user_data = py_server;
     struct aws_socket_endpoint endpoint;
     AWS_ZERO_STRUCT(endpoint);
-
-    snprintf(endpoint.address, host_name_len+1, "%s", host_name);
+    snprintf(endpoint.address, host_name_len + 1, "%s", host_name);
     endpoint.port = port_number;
     options.socket_options = &socket_options;
     options.endpoint = &endpoint;
     options.on_incoming_connection = s_on_incoming_connection;
     options.on_destroy_complete = s_on_destroy_complete;
+
     PyObject *capsule = NULL;
     py_server->server = aws_http_server_new(&options);
-    
+
     if (py_server->server) {
         /* success */
         capsule = PyCapsule_New(py_server, s_capsule_name_http_server, s_http_server_destructor);
-        if(!capsule){
+        if (!capsule) {
             goto error;
         }
         py_server->capsule = capsule;
-
+        Py_INCREF(bootstrap_capsule);
         Py_INCREF(on_incoming_connection);
         Py_INCREF(on_destroy_complete);
         return capsule;
@@ -256,7 +252,7 @@
     if (PyArg_ParseTuple(args, "O", &server_capsule)) {
         if (server_capsule != Py_None) {
             struct py_http_server *py_server = PyCapsule_GetPointer(server_capsule, s_capsule_name_http_server);
-            if(!py_server){
+            if (!py_server) {
                 Py_RETURN_NONE;
             }
             if (py_server->server) {
@@ -278,11 +274,19 @@
 
     PyObject *on_incoming_req_cb = py_server_conn->on_incoming_request;
     result = PyObject_CallFunction(on_incoming_req_cb, "(N)", py_server_conn->capsule);
-    struct py_http_stream *py_stream = PyCapsule_GetPointer(result, s_capsule_name_http_stream);
-
-    /* release the ref count for the stream when the stream complete callback called */
+    if (result) {
+        struct py_http_stream *py_stream = PyCapsule_GetPointer(result, s_capsule_name_http_stream);
+        if (!py_stream) {
+            goto error;
+        }
+        /* release the ref count for the stream when the stream complete callback called */
+        PyGILState_Release(state);
+        return py_stream->stream;
+    }
+error:
     PyGILState_Release(state);
-    return py_stream->stream;
+    PyErr_WriteUnraisable(PyErr_Occurred());
+    return NULL;
 }
 
 static void s_on_shutdown(struct aws_http_connection *connection, int error_code, void *user_data) {
@@ -293,21 +297,26 @@
 
     if (!py_server_conn->destructor_called) {
         PyGILState_STATE state = PyGILState_Ensure();
-        PyObject *result = PyObject_CallFunction(on_shutdown_cb, "(Ni)", py_server_conn->capsule, error_code);
-        if(result){
-            Py_DECREF(result);
-        }
-        else{
-            PyErr_WriteUnraisable(PyErr_Occurred());
-        }
-        Py_DECREF(py_server_conn->capsule);
+        if (on_shutdown_cb) {
+            PyObject *result = PyObject_CallFunction(on_shutdown_cb, "(Ni)", py_server_conn->capsule, error_code);
+            if (result) {
+                Py_DECREF(result);
+            } else {
+                PyErr_WriteUnraisable(PyErr_Occurred());
+                Py_DECREF(on_shutdown_cb);
+                PyGILState_Release(state);
+                return;
+            }
+        }
+        Py_DECREF(on_shutdown_cb);
         PyGILState_Release(state);
     } else {
+        PyGILState_STATE state = PyGILState_Ensure();
+        Py_DECREF(on_shutdown_cb);
+        PyGILState_Release(state);
         aws_http_connection_release(py_server_conn->connection);
         aws_mem_release(py_server_conn->allocator, py_server_conn);
     }
-
-    Py_DECREF(on_shutdown_cb);
 }
 
 PyObject *aws_py_http_connection_configure_server(PyObject *self, PyObject *args) {
@@ -325,25 +334,27 @@
     struct py_http_connection *py_server_conn =
         PyCapsule_GetPointer(server_conn_capsule, s_capsule_name_http_connection);
 
+    if (!py_server_conn) {
+        goto error;
+    }
+
     if (py_server_conn->on_incoming_request) {
         PyErr_SetString(PyExc_TypeError, "connection is already configured");
         goto error;
     }
 
-    if (!on_incoming_request || !PyCallable_Check(on_incoming_request)) {
+    if (!PyCallable_Check(on_incoming_request)) {
         PyErr_SetString(PyExc_TypeError, "on_incoming_request is invalid");
         goto error;
     }
 
-    Py_INCREF(on_incoming_request);
     py_server_conn->on_incoming_request = on_incoming_request;
 
-    if (on_shutdown) {
+    if (on_shutdown != Py_None) {
         if (!PyCallable_Check(on_shutdown)) {
             PyErr_SetString(PyExc_TypeError, "on_shutdown is invalid");
             goto error;
         }
-        Py_INCREF(on_shutdown);
         py_server_conn->on_connection_shutdown = on_shutdown;
     }
 
@@ -359,15 +370,13 @@
         goto error;
     }
 
+    Py_INCREF(on_incoming_request);
+    if (on_shutdown != Py_None) {
+        Py_INCREF(on_shutdown);
+    }
     Py_RETURN_NONE;
 
 error:
-    if(on_incoming_request){
-        Py_DECREF(on_incoming_request);
-    }
-    if(on_shutdown){
-        Py_DECREF(on_shutdown);
-    }
     Py_RETURN_NONE;
 }
 
@@ -388,18 +397,26 @@
     PyObject *py_method = PyString_FromStringAndSize((const char *)method.ptr, method.len);
     PyObject *py_uri = PyString_FromStringAndSize((const char *)uri.ptr, uri.len);
 
+    bool error = false;
     PyObject *has_body_obj = has_body ? Py_True : Py_False;
     if (stream->on_incoming_headers_received) {
         PyObject *result = PyObject_CallFunction(
             stream->on_incoming_headers_received, "(OOOO)", stream->received_headers, py_method, py_uri, has_body_obj);
-        Py_XDECREF(result);
+        if (result) {
+            Py_DECREF(result);
+        } else {
+            PyErr_WriteUnraisable(PyErr_Occurred());
+            error = true;
+        }
     }
     Py_XDECREF(stream->received_headers);
     Py_XDECREF(py_method);
     Py_XDECREF(py_uri);
     Py_DECREF(stream->on_incoming_headers_received);
     PyGILState_Release(state);
-
+    if (error) {
+        return AWS_OP_ERR;
+    }
     return AWS_OP_SUCCESS;
 }
 
@@ -407,15 +424,27 @@
  * Return AWS_OP_SUCCESS to continue processing the stream.
  * Return AWS_OP_ERR to indicate failure and cancel the stream.
  */
-static int s_on_request_done(struct aws_http_stream *internal_stream, void *user_data){
-    (void) internal_stream;
+static int s_on_request_done(struct aws_http_stream *internal_stream, void *user_data) {
+    (void)internal_stream;
 
     struct py_http_stream *stream = user_data;
+    bool error = false;
+    long res = 0;
     PyGILState_STATE state = PyGILState_Ensure();
-    PyObject *result = PyObject_CallFunction(stream->on_request_done, "(O)", stream->capsule);
-    long res = PyLong_AsLong(result);
-    Py_XDECREF(result);
+    if (stream->on_request_done) {
+        PyObject *result = PyObject_CallFunction(stream->on_request_done, "(O)", stream->capsule);
+        if (result) {
+            res = PyLong_AsLong(result);
+            Py_XDECREF(result);
+        } else {
+            PyErr_WriteUnraisable(PyErr_Occurred());
+            error = true;
+        }
+    }
     PyGILState_Release(state);
+    if(error){
+        return AWS_OP_ERR;
+    }
     return res;
 }
 
@@ -426,13 +455,11 @@
 
     struct py_http_connection *py_server_connection = NULL;
 
-    struct py_http_stream *stream = aws_mem_acquire(allocator, sizeof(struct py_http_stream));
+    struct py_http_stream *stream = aws_mem_calloc(allocator, 1, sizeof(struct py_http_stream));
     if (!stream) {
         PyErr_SetAwsLastError();
         return NULL;
     }
-
-    AWS_ZERO_STRUCT(*stream);
     stream->allocator = allocator;
 
     PyObject *http_connection_capsule = NULL;
@@ -453,12 +480,18 @@
         goto clean_up_stream;
     }
 
-    if (!on_stream_completed) {
+    if (!PyCallable_Check(on_stream_completed)) {
         PyErr_SetString(PyExc_ValueError, "on_stream_completed callback is required");
         goto clean_up_stream;
     }
-
+    if (!PyCallable_Check(on_incoming_headers_received)) {
+        PyErr_SetString(PyExc_ValueError, "on_incoming_headers_received callback is required");
+        goto clean_up_stream;
+    }
     py_server_connection = PyCapsule_GetPointer(http_connection_capsule, s_capsule_name_http_connection);
+    if(!py_server_connection){
+        goto clean_up_stream;
+    }
     struct aws_http_request_handler_options options = AWS_HTTP_REQUEST_HANDLER_OPTIONS_INIT;
     options.user_data = stream;
     options.server_connection = py_server_connection->connection;
@@ -466,26 +499,41 @@
     options.on_request_headers = native_on_incoming_headers;
     options.on_request_header_block_done = s_on_incoming_request_header_block_done;
     options.on_complete = native_on_stream_complete;
-    
-    if (on_incoming_body && on_incoming_body != Py_None) {
+
+    if (on_incoming_body != Py_None) {
+        if(!PyCallable_Check(on_incoming_body)) {
+            goto clean_up_stream;
+        }
         stream->on_incoming_body = on_incoming_body;
-        Py_XINCREF(on_incoming_body);
         options.on_request_body = native_on_incoming_body;
     }
-    if (on_request_done && on_request_done != Py_None) {
+    if (on_request_done != Py_None) {
+        if(!PyCallable_Check(on_request_done)) {
+            goto clean_up_stream;
+        }
         stream->on_request_done = on_request_done;
-        Py_XINCREF(on_request_done);
         options.on_request_done = s_on_request_done;
     }
     /* set stream callbacks */
     stream->on_incoming_headers_received = on_incoming_headers_received;
+    stream->on_stream_completed = on_stream_completed;
+    stream->stream = aws_http_stream_new_server_request_handler(&options);
+    if(!stream->stream){
+        PyErr_SetString(PyExc_ValueError, "create server request handler failed!");
+        goto clean_up_stream;
+    }
+    stream->capsule = PyCapsule_New(stream, s_capsule_name_http_stream, native_http_stream_destructor);
+    if(!stream->capsule){
+        goto clean_up_stream;
+    }
+    if (on_incoming_body != Py_None){
+        Py_XINCREF(on_incoming_body);
+    }
+    if (on_request_done != Py_None) {
+        Py_XINCREF(on_request_done);
+    }
+    Py_XINCREF(on_stream_completed);
     Py_XINCREF(on_incoming_headers_received);
-    stream->on_stream_completed = on_stream_completed;
-    Py_XINCREF(on_stream_completed);
-    
-    stream->stream = aws_http_stream_new_server_request_handler(&options);
-    stream->capsule = PyCapsule_New(stream, s_capsule_name_http_stream, native_http_stream_destructor);
-
     return stream->capsule;
 
 clean_up_stream:

--- conflicted
+++ resolved
@@ -236,13 +236,8 @@
     PyObject *py_stream = NULL;
     PyObject *py_connection = NULL;
     PyObject *py_request = NULL;
-<<<<<<< HEAD
-    int h2_manual_write = 0;
-    if (!PyArg_ParseTuple(args, "OOOp", &py_stream, &py_connection, &py_request, &h2_manual_write)) {
-=======
     int http2_manual_write = 0;
     if (!PyArg_ParseTuple(args, "OOOp", &py_stream, &py_connection, &py_request, &http2_manual_write)) {
->>>>>>> c7e09400
         return NULL;
     }
 
@@ -289,11 +284,7 @@
         .on_response_body = s_on_incoming_body,
         .on_complete = s_on_stream_complete,
         .user_data = stream,
-<<<<<<< HEAD
-        .http2_use_manual_data_writes = h2_manual_write,
-=======
         .http2_use_manual_data_writes = http2_manual_write,
->>>>>>> c7e09400
     };
 
     stream->native = aws_http_connection_make_request(native_connection, &request_options);

/**
 * Copyright Amazon.com, Inc. or its affiliates. All Rights Reserved.
 * SPDX-License-Identifier: Apache-2.0.
 */

#include "websocket.h"

#include "http.h"
#include "io.h"

#include <aws/http/proxy.h>
#include <aws/http/request_response.h>
#include <aws/http/websocket.h>
#include <aws/io/socket.h>

static const char *s_websocket_capsule_name = "aws_websocket";

static void s_websocket_on_connection_setup(
    const struct aws_websocket_on_connection_setup_data *setup,
    void *user_data);

static void s_websocket_on_connection_shutdown(struct aws_websocket *websocket, int error_code, void *user_data);

static bool s_websocket_on_incoming_frame_begin(
    struct aws_websocket *websocket,
    const struct aws_websocket_incoming_frame *frame,
    void *user_data);

static bool s_websocket_on_incoming_frame_payload(
    struct aws_websocket *websocket,
    const struct aws_websocket_incoming_frame *frame,
    struct aws_byte_cursor data,
    void *user_data);

static bool s_websocket_on_incoming_frame_complete(
    struct aws_websocket *websocket,
    const struct aws_websocket_incoming_frame *frame,
    int error_code,
    void *user_data);

/* When WebSocket._binding is GC'd, release the native websocket pointer.
 * It will close (if necessary) on its way to the grave */
static void s_websocket_capsule_destructor(PyObject *capsule) {
    struct aws_websocket *websocket = PyCapsule_GetPointer(capsule, s_websocket_capsule_name);
    aws_websocket_release(websocket);
}

/* Kick off websocket connection.
 * WebSocket._binding does not get returned from this function,
 * it gets delivered later via the _WebSocketCore._on_connection_setup() callback */
PyObject *aws_py_websocket_client_connect(PyObject *self, PyObject *args) {
    (void)self;

    struct aws_byte_cursor host;    /* s# */
    uint16_t port;                  /* H */
    PyObject *handshake_request_py; /* O */
    PyObject *bootstrap_py;         /* O */
    PyObject *socket_options_py;    /* O */
    PyObject *tls_options_py;       /* O */
    PyObject *proxy_options_py;     /* O */
    int manage_read_window;         /* p - boolean predicate */
    Py_ssize_t initial_read_window; /* n */
    PyObject *websocket_core_py;    /* O */

    if (!PyArg_ParseTuple(
            args,
            "s#HOOOOOpnO",
            &host.ptr,
            &host.len,
            &port,
            &handshake_request_py,
            &bootstrap_py,
            &socket_options_py,
            &tls_options_py,
            &proxy_options_py,
            &manage_read_window,
            &initial_read_window,
            &websocket_core_py)) {
        return NULL;
    }

    /* First, wrangle args that don't require any cleanup if things go wrong... */

    /* required bootstrap */
    struct aws_client_bootstrap *bootstrap = aws_py_get_client_bootstrap(bootstrap_py);
    if (bootstrap == NULL) {
        return NULL;
    }

    /* required socket_options */
    struct aws_socket_options socket_options;
    if (aws_py_socket_options_init(&socket_options, socket_options_py) == false) {
        return NULL;
    }

    /* optional tls_options */
    struct aws_tls_connection_options *tls_options = NULL;
    if (tls_options_py != Py_None) {
        tls_options = aws_py_get_tls_connection_options(tls_options_py);
        if (tls_options == NULL) {
            return NULL;
        }
    }

    /* optional proxy_options */
    bool has_proxy_options = proxy_options_py != Py_None;
    struct aws_http_proxy_options proxy_options;
    if (has_proxy_options) {
        if (aws_py_http_proxy_options_init(&proxy_options, proxy_options_py) == false) {
            return NULL;
        }
    }

    /* required handshake_request */
    struct aws_http_message *handshake_request = aws_py_get_http_message(handshake_request_py);
    if (handshake_request == NULL) {
        return NULL;
    }

    /* From hereon, we need to clean up if errors occur... */

    /* keep _WebSocketCore alive for lifetime of aws_websocket */
    Py_INCREF(websocket_core_py);

    struct aws_websocket_client_connection_options options = {
        .allocator = aws_py_get_allocator(),
        .bootstrap = bootstrap,
        .socket_options = &socket_options,
        .tls_options = tls_options,
        .proxy_options = has_proxy_options ? &proxy_options : NULL,
        .host = host,
        .port = port,
        .handshake_request = handshake_request,
        .initial_window_size = (size_t)initial_read_window, /* already checked it was non-negative out in python */
        .user_data = websocket_core_py,
        .on_connection_setup = s_websocket_on_connection_setup,
        .on_connection_shutdown = s_websocket_on_connection_shutdown,
        .on_incoming_frame_begin = s_websocket_on_incoming_frame_begin,
        .on_incoming_frame_payload = s_websocket_on_incoming_frame_payload,
        .on_incoming_frame_complete = s_websocket_on_incoming_frame_complete,
        .manual_window_management = manage_read_window != 0,
    };
    if (aws_websocket_client_connect(&options) != AWS_OP_SUCCESS) {
        PyErr_SetAwsLastError();
        goto error;
    }

    /* Success! */
    Py_RETURN_NONE;

error:
    Py_DECREF(websocket_core_py);
    return NULL;
}

/* Completion callback for websocket_client_connect().
 * Wrangle args and fire _WebSocketCore._on_connection_setup().
 *
 * DIATRIBE ON ERROR HANDLING:
 * Wrangling args from C->Python takes a lot of function calls that could THEORETICALLY fail.
 * But we MUST fire the completion callback or the user's code would just hang.
 *
 * Attempting to handle all theoretical arg-wrangling errors would add a TON of complexity, such as:
 * - switch callback to report failure instead of success
 * - cleanup half-initialized resources (shut down websocket, cleanup half-initialized lists)
 * - ability to report pure python exception, in addition to C error_code, in callback
 * - suppress further callbacks from C as websocket shuts down,
 *   to maintain contract of "if init fails, then no further callbacks"
 *
 * I'm making a judgement call to just make these theoretical failures fatal.
 * If there's a bug, it will be glaringly obvious, and simple to fix.
 * This seems better than complicating things with tons of error-handling code
 * that we can't actually check (and so may not actually work).
 */
static void s_websocket_on_connection_setup(
    const struct aws_websocket_on_connection_setup_data *setup,
    void *user_data) {

    /* sanity check: websocket XOR error_code is set. both cannot be set. both cannot be unset */
    AWS_FATAL_ASSERT((setup->websocket != NULL) ^ (setup->error_code != 0));

    /* userdata is _WebSocketCore */
    PyObject *websocket_core_py = user_data;

    /*************** GIL ACQUIRE ***************/
    PyGILState_STATE state = PyGILState_Ensure();

    PyObject *websocket_binding_py = NULL;
    if (setup->websocket) {
        websocket_binding_py =
            PyCapsule_New(setup->websocket, s_websocket_capsule_name, s_websocket_capsule_destructor);
        AWS_FATAL_ASSERT(websocket_binding_py && "capsule allocation failed");
    }

    /* Any of the handshake_response variables could be NULL */

    PyObject *status_code_py = NULL;
    if (setup->handshake_response_status != NULL) {
        status_code_py = PyLong_FromLong(*setup->handshake_response_status);
        AWS_FATAL_ASSERT(status_code_py && "status code allocation failed");
    }

    PyObject *headers_py = NULL;
    if (setup->handshake_response_header_array != NULL) {
        headers_py = PyList_New((Py_ssize_t)setup->num_handshake_response_headers);
        AWS_FATAL_ASSERT(headers_py && "header list allocation failed");
        for (size_t i = 0; i < setup->num_handshake_response_headers; ++i) {
            const struct aws_http_header *header_i = &setup->handshake_response_header_array[i];
            PyObject *tuple_py = PyTuple_New(2);
            AWS_FATAL_ASSERT(tuple_py && "header tuple allocation failed");

            PyObject *name_py = PyUnicode_FromAwsByteCursor(&header_i->name);
            AWS_FATAL_ASSERT(name_py && "header name wrangling failed");
<<<<<<< HEAD
            PyTuple_SetItem(tuple_py, 0, name_py);

            PyObject *value_py = PyUnicode_FromAwsByteCursor(&header_i->value);
            AWS_FATAL_ASSERT(value_py && "header value wrangling failed");
            PyTuple_SetItem(tuple_py, 1, value_py);

            PyList_SetItem(headers_py, i, tuple_py);
=======
            PyTuple_SetItem(tuple_py, 0, name_py); /* Steals a reference */

            PyObject *value_py = PyUnicode_FromAwsByteCursor(&header_i->value);
            AWS_FATAL_ASSERT(value_py && "header value wrangling failed");
            PyTuple_SetItem(tuple_py, 1, value_py); /* Steals a reference */

            PyList_SetItem(headers_py, i, tuple_py); /* Steals a reference */
>>>>>>> b9e356ba
        }
    }

    PyObject *body_py = NULL;
    if (setup->handshake_response_body != NULL) {
        /* AWS APIs are fine with NULL as the address of a 0-length array,
         * but python APIs requires that it be non-NULL */
        const char *ptr = setup->handshake_response_body->ptr ? (const char *)setup->handshake_response_body->ptr : "";
        body_py = PyBytes_FromStringAndSize(ptr, (Py_ssize_t)setup->handshake_response_body->len);
        AWS_FATAL_ASSERT(body_py && "response body allocation failed");
    }

    PyObject *result = PyObject_CallMethod(
        websocket_core_py,
        "_on_connection_setup",
        "(iOOOO)",
        /* i */ setup->error_code,
        /* O */ websocket_binding_py ? websocket_binding_py : Py_None,
        /* O */ status_code_py ? status_code_py : Py_None,
        /* O */ headers_py ? headers_py : Py_None,
        /* O */ body_py ? body_py : Py_None);

    if (result) {
        Py_DECREF(result);
    } else {
        /* _WebSocketCore._on_connection_setup() runs the user's callback in a try/except
         * So any exception that leaks out is an unexpected bug in our code.
         * Make it fatal, we have no graceful way to deal with this. */
        PyErr_WriteUnraisable(websocket_core_py);
        AWS_FATAL_ASSERT(0 && "Failed to invoke WebSocket on_connection_setup callback");
    }

    Py_XDECREF(websocket_binding_py);
    Py_XDECREF(status_code_py);
    Py_XDECREF(headers_py);
    Py_XDECREF(body_py);

    /* If setup failed, there will be no further callbacks, so release _WebSocketCore */
    if (setup->error_code != 0) {
        Py_DECREF(websocket_core_py);
    }

    PyGILState_Release(state);
    /*************** GIL RELEASE ***************/
}

static void s_websocket_on_connection_shutdown(struct aws_websocket *websocket, int error_code, void *user_data) {
    (void)websocket;

    /* userdata is _WebSocketCore */
    PyObject *websocket_core_py = user_data;

    /*************** GIL ACQUIRE ***************/
    PyGILState_STATE state = PyGILState_Ensure();

    PyObject *result = PyObject_CallMethod(websocket_core_py, "_on_connection_shutdown", "(i)", error_code);
    if (result) {
        Py_DECREF(result);
    } else {
        /* _WebSocketCore._on_connection_shutdown() runs the user's callback in a try/except.
         * So any exception that leaks out is an unexpected bug in our code.
         * Make it fatal, we have no graceful way to deal with this. */
        PyErr_WriteUnraisable(websocket_core_py);
        AWS_FATAL_ASSERT(0 && "Failed to invoke WebSocket on_connection_shutdown callback");
    }

    /* Release _WebSocketCore, there will be no further callbacks */
    Py_DECREF(websocket_core_py);

    PyGILState_Release(state);
    /*************** GIL RELEASE ***************/
}

static bool s_websocket_on_incoming_frame_begin(
    struct aws_websocket *websocket,
    const struct aws_websocket_incoming_frame *frame,
    void *user_data) {

    (void)websocket;

    /* userdata is _WebSocketCore */
    PyObject *websocket_core_py = user_data;

    /*************** GIL ACQUIRE ***************/
    PyGILState_STATE state = PyGILState_Ensure();

    PyObject *result = PyObject_CallMethod(
        websocket_core_py,
        "_on_incoming_frame_begin",
        "(iKO)",
        frame->opcode,
        frame->payload_length,
        frame->fin ? Py_True : Py_False);

    /* If the user's callback raises an exception, we catch it and return False to C... */
    if (result == NULL) {
        /* ... so any exception that leaks out is an unexpected bug in our code.
         * Make it fatal, we have no graceful way to deal with this. */
        PyErr_WriteUnraisable(websocket_core_py);
        AWS_FATAL_ASSERT(0 && "Failed to invoke WebSocket on_incoming_frame_begin callback");
    }

    bool success = PyObject_IsTrue(result);
    Py_DECREF(result);

    PyGILState_Release(state);
    /*************** GIL RELEASE ***************/

    return success;
}

static bool s_websocket_on_incoming_frame_payload(
    struct aws_websocket *websocket,
    const struct aws_websocket_incoming_frame *frame,
    struct aws_byte_cursor data,
    void *user_data) {

    (void)websocket;
    (void)frame;

    /* userdata is _WebSocketCore */
    PyObject *websocket_core_py = user_data;

    /*************** GIL ACQUIRE ***************/
    PyGILState_STATE state = PyGILState_Ensure();

    PyObject *result = PyObject_CallMethod(websocket_core_py, "_on_incoming_frame_payload", "(y#)", data.ptr, data.len);

    /* If the user's callback raises an exception, we catch it and return False to C... */
    if (result == NULL) {
        /* ... so any exception that leaks out is an unexpected bug in our code.
         * Make it fatal, we have no graceful way to deal with this. */
        PyErr_WriteUnraisable(websocket_core_py);
        AWS_FATAL_ASSERT(0 && "Failed to invoke WebSocket on_incoming_frame_payload callback");
    }

    bool success = PyObject_IsTrue(result);
    Py_DECREF(result);

    PyGILState_Release(state);
    /*************** GIL RELEASE ***************/

    return success;
}

static bool s_websocket_on_incoming_frame_complete(
    struct aws_websocket *websocket,
    const struct aws_websocket_incoming_frame *frame,
    int error_code,
    void *user_data) {

    (void)websocket;
    (void)frame;

    /* userdata is _WebSocketCore */
    PyObject *websocket_core_py = user_data;

    /*************** GIL ACQUIRE ***************/
    PyGILState_STATE state = PyGILState_Ensure();

    PyObject *result = PyObject_CallMethod(websocket_core_py, "_on_incoming_frame_complete", "(i)", error_code);

    /* If the user's callback raises an exception, we catch it and return False to C... */
    if (result == NULL) {
        /* ... so any exception that leaks out is an unexpected bug in our code.
         * Make it fatal, we have no graceful way to deal with this. */
        PyErr_WriteUnraisable(websocket_core_py);
        AWS_FATAL_ASSERT(0 && "Failed to invoke WebSocket on_incoming_frame_complete callback");
    }

    bool success = PyObject_IsTrue(result);
    Py_DECREF(result);

    PyGILState_Release(state);
    /*************** GIL RELEASE ***************/

    return success;
}

PyObject *aws_py_websocket_close(PyObject *self, PyObject *args) {
    (void)self;

    PyObject *binding_py; /* O */
    if (!PyArg_ParseTuple(args, "O", &binding_py)) {
        return NULL;
    }

    struct aws_websocket *websocket = PyCapsule_GetPointer(binding_py, s_websocket_capsule_name);
    if (!websocket) {
        return NULL;
    }

    aws_websocket_close(websocket, false /*free_scarce_resources_immediately*/);

    Py_RETURN_NONE;
}

/**
 * This stays alive for the duration of a send_frame operation.
 * It streams the payload data, and fires the completion callback.
 */
struct websocket_send_op {
    /* Py_buffer lets us hold onto Python data and read it without holding the GIL */
    Py_buffer payload_buffer;

    /* this cursor tracks our progress streaming the payload */
    struct aws_byte_cursor payload_cursor;

    PyObject *on_complete_py;
};

static void s_websocket_send_op_destroy(struct websocket_send_op *send_op) {
    if (send_op == NULL) {
        return;
    }

    if (send_op->payload_buffer.buf != NULL) {
        PyBuffer_Release(&send_op->payload_buffer);
    }

    Py_XDECREF(send_op->on_complete_py);

    aws_mem_release(aws_py_get_allocator(), send_op);
}

static bool s_websocket_stream_outgoing_payload(
    struct aws_websocket *websocket,
    struct aws_byte_buf *out_buf,
    void *user_data) {

    (void)websocket;
    struct websocket_send_op *send_op = user_data;

    aws_byte_buf_write_to_capacity(out_buf, &send_op->payload_cursor);
    return true;
}

static void s_websocket_on_send_frame_complete(struct aws_websocket *websocket, int error_code, void *user_data) {
    (void)websocket;

    struct websocket_send_op *send_op = user_data;

    /*************** GIL ACQUIRE ***************/
    PyGILState_STATE state = PyGILState_Ensure();

    PyObject *result = PyObject_CallFunction(send_op->on_complete_py, "(i)", error_code);
    if (result) {
        Py_DECREF(result);
    } else {
        /* WebSocket.send_frame.on_complete() runs the user's callback in a try/except.
         * So any exception that leaks out is an unexpected bug in our code.
         * Make it fatal, we have no graceful way to deal with this. */
        PyErr_WriteUnraisable(send_op->on_complete_py);
        AWS_FATAL_ASSERT(0 && "Failed to invoke WebSocket.send_frame()'s on_complete callback");
    }

    s_websocket_send_op_destroy(send_op);

    PyGILState_Release(state);
    /*************** GIL RELEASE ***************/
}

PyObject *aws_py_websocket_send_frame(PyObject *self, PyObject *args) {
    (void)self;

    PyObject *binding_py;     /* O */
    uint8_t opcode;           /* b */
    Py_buffer payload_buffer; /* z* */
    int fin;                  /* p - boolean predicate */
    PyObject *on_complete_py; /* O */

    if (!PyArg_ParseTuple(args, "Obz*pO", &binding_py, &opcode, &payload_buffer, &fin, &on_complete_py)) {
        return NULL;
    }

    /* From hereon, we need to clean up if errors occur (Py_buffers must always be released) ... */

    struct websocket_send_op *send_op = aws_mem_calloc(aws_py_get_allocator(), 1, sizeof(struct websocket_send_op));
    send_op->payload_buffer = payload_buffer;
    send_op->payload_cursor = aws_byte_cursor_from_array(payload_buffer.buf, payload_buffer.len);
    Py_INCREF(on_complete_py);
    send_op->on_complete_py = on_complete_py;

    struct aws_websocket *websocket = PyCapsule_GetPointer(binding_py, s_websocket_capsule_name);
    if (!websocket) {
        goto error;
    }

    struct aws_websocket_send_frame_options options = {
        .payload_length = (uint64_t)payload_buffer.len,
        .user_data = send_op,
        .stream_outgoing_payload = s_websocket_stream_outgoing_payload,
        .on_complete = s_websocket_on_send_frame_complete,
        .opcode = opcode,
        .fin = fin,
    };

    if (aws_websocket_send_frame(websocket, &options)) {
        PyErr_SetAwsLastError();
        goto error;
    }

    /* Success! */
    Py_RETURN_NONE;

error:
    s_websocket_send_op_destroy(send_op);
    return NULL;
}

PyObject *aws_py_websocket_increment_read_window(PyObject *self, PyObject *args) {
    (void)self;

    PyObject *binding_py; /* O */
    Py_ssize_t size;      /* n */

    if (!PyArg_ParseTuple(args, "On", &binding_py, &size)) {
        return NULL;
    }

    struct aws_websocket *websocket = PyCapsule_GetPointer(binding_py, s_websocket_capsule_name);
    if (!websocket) {
        return NULL;
    }

    /* already checked that size was non-negative out in python */
    aws_websocket_increment_read_window(websocket, (size_t)size);
    Py_RETURN_NONE;
}

PyObject *aws_py_websocket_create_handshake_request(PyObject *self, PyObject *args) {
    (void)self;

    struct aws_byte_cursor host; /* s# */
    struct aws_byte_cursor path; /* s# */

    if (!PyArg_ParseTuple(args, "s#s#", &host.ptr, &host.len, &path.ptr, &path.len)) {
        return NULL;
    }

    /* This function will return a tuple containing:
     * 1) the binding for an HttpRequest
     * 2) the binding for an HttpHeaders */
    bool success = false;
    struct aws_http_message *request = NULL;
    PyObject *tuple_py = NULL;

    request = aws_http_message_new_websocket_handshake_request(aws_py_get_allocator(), path, host);
    if (!request) {
        PyErr_SetAwsLastError();
        goto cleanup;
    }

    tuple_py = PyTuple_New(2);
    if (!tuple_py) {
        goto cleanup;
    }

    PyObject *request_binding_py = aws_py_http_message_new_request_from_native(request);
    if (!request_binding_py) {
        goto cleanup;
    }
    PyTuple_SetItem(tuple_py, 0, request_binding_py); /* steals reference to request_binding_py */

    PyObject *headers_binding_py = aws_py_http_headers_new_from_native(aws_http_message_get_headers(request));
    if (!headers_binding_py) {
        goto cleanup;
    }
    PyTuple_SetItem(tuple_py, 1, headers_binding_py); /* steals reference to headers_binding_py */

    /* Success! */
    success = true;

cleanup:
    aws_http_message_release(request);
    if (success) {
        return tuple_py;
    } else {
        Py_XDECREF(tuple_py);
        return NULL;
    }
}<|MERGE_RESOLUTION|>--- conflicted
+++ resolved
@@ -211,15 +211,6 @@
 
             PyObject *name_py = PyUnicode_FromAwsByteCursor(&header_i->name);
             AWS_FATAL_ASSERT(name_py && "header name wrangling failed");
-<<<<<<< HEAD
-            PyTuple_SetItem(tuple_py, 0, name_py);
-
-            PyObject *value_py = PyUnicode_FromAwsByteCursor(&header_i->value);
-            AWS_FATAL_ASSERT(value_py && "header value wrangling failed");
-            PyTuple_SetItem(tuple_py, 1, value_py);
-
-            PyList_SetItem(headers_py, i, tuple_py);
-=======
             PyTuple_SetItem(tuple_py, 0, name_py); /* Steals a reference */
 
             PyObject *value_py = PyUnicode_FromAwsByteCursor(&header_i->value);
@@ -227,7 +218,6 @@
             PyTuple_SetItem(tuple_py, 1, value_py); /* Steals a reference */
 
             PyList_SetItem(headers_py, i, tuple_py); /* Steals a reference */
->>>>>>> b9e356ba
         }
     }
 

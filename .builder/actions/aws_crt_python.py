
import Builder
import argparse
import json
import os.path
import pathlib
import subprocess
import re
import sys
import tempfile


class InstallPythonReqs(Builder.Action):
    def __init__(self, trust_hosts=False, deps=[], python=sys.executable):
        self.trust_hosts = trust_hosts
        self.core = ('pip', 'setuptools', 'wheel')
        self.deps = deps
        self.python = python

    def run(self, env):
        trusted_hosts = []
        # These are necessary for older hosts with out of date certs or pip
        if self.trust_hosts:
            trusted_hosts = ['--trusted-host', 'pypi.org', '--trusted-host', 'files.pythonhosted.org']

        # setuptools must be installed before packages that need it, or else it won't be in the
        # package database in time for the subsequent install and pip fails
        steps = []
        for deps in (self.core, self.deps):
<<<<<<< HEAD
            steps.append([self.python, '-m', 'pip', 'install', '--upgrade', *trusted_hosts, *deps])
=======
            if deps:
                steps.append([self.python, '-m', 'pip', 'install', '--upgrade', *trusted_hosts, *deps])
>>>>>>> ca061e4e

        return Builder.Script(steps, name='install-python-reqs')


class SetupForTests(Builder.Action):

    def run(self, env):
<<<<<<< HEAD
        # we want to use boto3 to pull data from secretsmanager
        # boto3 might need to be installed first...
        try:
            import boto3
        except Exception:
            subprocess.check_call([sys.executable, '-m', 'pip', 'install', 'boto3'])
            import boto3

        self.env = env
        self.secrets = boto3.client('secretsmanager')
=======
        self.env = env
>>>>>>> ca061e4e

        self._setenv_from_secret('AWS_TEST_IOT_MQTT_ENDPOINT', 'unit-test/endpoint')

        self._setenv_tmpfile_from_secret('AWS_TEST_TLS_CERT_PATH', 'unit-test/certificate', 'certificate.pem')
        self._setenv_tmpfile_from_secret('AWS_TEST_TLS_KEY_PATH', 'unit-test/privatekey', 'privatekey.pem')

        # enable S3 tests
        env.shell.setenv('AWS_TEST_S3', '1')

<<<<<<< HEAD
        self._try_setup_pkcs11()

    def _try_setup_pkcs11(self):
        """Attempt to setup for PKCS#11 tests, but bail out if we can't get SoftHSM2 installed"""

        # currently, we only support PKCS#11 on unix
        if sys.platform == 'darwin' or sys.platform == 'win32':
            print(f"PKCS#11 on '{sys.platform}' is not currently supported. PKCS#11 tests are disabled")
            return

        # try to install SoftHSM2, so we can run PKCS#11 tests
        try:
            softhsm2_install_action = Builder.InstallPackages(['softhsm'])
            softhsm2_install_action.run(self.env)
        except Exception:
            print("WARNING: SoftHSM2 could not be installed. PKCS#11 tests are disabled")
            return

        softhsm2_lib = self._find_softhsm2_lib()
        if softhsm2_lib is None:
            print("WARNING: libsofthsm2.so not found. PKCS#11 tests are disabled")
            return

        # put SoftHSM2 config file and token directory under the temp dir.
        softhsm2_dir = os.path.join(tempfile.gettempdir(), 'softhsm2')
        conf_path = os.path.join(softhsm2_dir, 'softhsm2.conf')
        token_dir = os.path.join(softhsm2_dir, 'tokens')
        if os.path.exists(token_dir):
            self.env.shell.rm(token_dir)
        self.env.shell.mkdir(token_dir)
        self.env.shell.setenv('SOFTHSM2_CONF', conf_path)
        pathlib.Path(conf_path).write_text(f"directories.tokendir = {token_dir}\n")

        # print SoftHSM2 version
        self._exec_softhsm2_util('--version')

        # create token
        token_label = 'my-token'
        pin = '0000'
        init_token_result = self._exec_softhsm2_util('--init-token', '--free', '--label', token_label,
                                                     '--pin', pin, '--so-pin', '0000')

        # figure out which slot the token ended up in.
        #
        # older versions of SoftHSM2 (ex: 2.1.0) make us pass --slot number to the --import command.
        # (newer versions let us pass --label name instead)
        #
        # to learn the slot of our new token examine the output of the --show-slots command.
        # we can't just examine the output of --init-token because some versions
        # of SoftHSM2 (ex: 2.2.0) reassign tokens to random slots without printing out where they went.
        token_slot = self._find_sofhsm2_token_slot()

        # add private key to token
        # key must be in PKCS#8 format
        # we have this stored in secretsmanager
        key_path = self._tmpfile_from_secret('unit-test/privatekey-p8', 'privatekey.p8.pem')
        key_label = 'my-key'
        self._exec_softhsm2_util('--import', key_path, '--slot', token_slot,
                                 '--label', key_label, '--id', 'BEEFCAFE', '--pin', pin)

        # set env vars for tests
        self.env.shell.setenv('AWS_TEST_PKCS11_LIB', softhsm2_lib)
        self.env.shell.setenv('AWS_TEST_PKCS11_PIN', pin)
        self.env.shell.setenv('AWS_TEST_PKCS11_TOKEN_LABEL', token_label)
        self.env.shell.setenv('AWS_TEST_PKCS11_KEY_LABEL', key_label)

    def _tmpfile_from_secret(self, secret_name, file_name):
        """get file contents from secretsmanager, store as file under /tmp, return file path"""
        response = self.secrets.get_secret_value(SecretId=secret_name)
        file_contents = response['SecretString']
        file_path = os.path.join(tempfile.gettempdir(), file_name)
=======
    def _get_secret(self, secret_id):
        """get string from secretsmanager"""

        # NOTE: using AWS CLI instead of boto3 because we know CLI is already
        # installed wherever builder is run. Once upon a time we tried using
        # boto3 by installing it while the builder was running but this didn't
        # work in some rare scenarios.

        cmd = ['aws', 'secretsmanager', 'get-secret-value', '--secret-id', secret_id]
        # NOTE: print command args, but use "quiet" mode so that output isn't printed.
        # we don't want secrets leaked to the build log
        print('>', subprocess.list2cmdline(cmd))
        result = self.env.shell.exec(*cmd, check=True, quiet=True)
        secret_value = json.loads(result.output)
        return secret_value['SecretString']

    def _tmpfile_from_secret(self, secret_name, file_name):
        """get file contents from secretsmanager, store as file under /tmp, return file path"""
        file_contents = self._get_secret(secret_name)
        file_path = os.path.join(tempfile.gettempdir(), file_name)
        print(f"Writing to: {file_path}")
>>>>>>> ca061e4e
        pathlib.Path(file_path).write_text(file_contents)
        return file_path

    def _setenv_from_secret(self, env_var_name, secret_name):
        """get string from secretsmanager and store in environment variable"""

<<<<<<< HEAD
        response = self.secrets.get_secret_value(SecretId=secret_name)
        self.env.shell.setenv(env_var_name, response['SecretString'])
=======
        secret_value = self._get_secret(secret_name)
        self.env.shell.setenv(env_var_name, secret_value)
>>>>>>> ca061e4e

    def _setenv_tmpfile_from_secret(self, env_var_name, secret_name, file_name):
        """get file contents from secretsmanager, store as file under /tmp, and store path in environment variable"""
        file_path = self._tmpfile_from_secret(secret_name, file_name)
        self.env.shell.setenv(env_var_name, file_path)

<<<<<<< HEAD
    def _find_softhsm2_lib(self):
        """Return path to SoftHSM2 shared lib, or None if not found"""

        # note: not using `ldconfig --print-cache` to find it because
        # some installers put it in weird places where ldconfig doesn't look
        # (like in a subfolder under lib/)

        for lib_dir in ['lib64', 'lib']:  # search lib64 before lib
            for base_dir in ['/usr/local', '/usr', '/', ]:
                search_dir = os.path.join(base_dir, lib_dir)
                for root, dirs, files in os.walk(search_dir):
                    for file_name in files:
                        if 'libsofthsm2.so' in file_name:
                            return os.path.join(root, file_name)
        return None

    def _exec_softhsm2_util(self, *args, **kwargs):
        if 'check' not in kwargs:
            kwargs['check'] = True

        result = self.env.shell.exec('softhsm2-util', *args, **kwargs)

        # older versions of softhsm2-util (2.1.0 is a known offender)
        # return error code 0 and print the help if invalid args are passed.
        # This should be an error.
        #
        # invalid args can happen because newer versions of softhsm2-util
        # support more args than older versions, so what works on your
        # machine might not work on some ancient docker image.
        if 'Usage: softhsm2-util' in result.output:
            raise Exception('softhsm2-util failed')

        return result

    def _find_sofhsm2_token_slot(self):
        """Return slot ID of first initialized token"""

        output = self._exec_softhsm2_util('--show-slots').output

        # --- output looks like ---
        # Available slots:
        # Slot 0
        #    Slot info:
        #        ...
        #        Token present:    yes
        #    Token info:
        #        ...
        #        Initialized:      yes
        current_slot = None
        current_info_block = None
        for line in output.splitlines():
            # check for start of "Slot <ID>" block
            m = re.match(r"Slot ([0-9]+)", line)
            if m:
                current_slot = m.group(1)
                current_info_block = None
                continue

            if current_slot is None:
                continue

            # check for start of next indented block, like "Token info"
            m = re.match(r"    ([^ ].*)", line)
            if m:
                current_info_block = m.group(1)
                continue

            if current_info_block is None:
                continue

            # if we're in token block, check for "Initialized: yes"
            if "Token info" in current_info_block:
                if re.match(r" *Initialized: *yes", line):
                    return current_slot

        raise Exception('No initialized tokens found')

=======
>>>>>>> ca061e4e

class AWSCrtPython(Builder.Action):

    def run(self, env):
        # allow custom python to be used
        parser = argparse.ArgumentParser()
        parser.add_argument('--python')
        args = parser.parse_known_args(env.args.args)[0]
        python = args.python if args.python else sys.executable

        actions = [
            InstallPythonReqs(deps=[], python=python),
            SetupForTests(),
            [python, '-m', 'pip', 'install', '--verbose', '.'],
            # "--failfast" because, given how our leak-detection in tests currently works,
            # once one test fails all the rest usually fail too.
            [python, '-m', 'unittest', 'discover', '--verbose', '--failfast'],
            # http_client_test.py launches external processes using the extra args
            [python, 'crt/aws-c-http/integration-testing/http_client_test.py',
                python, 'elasticurl.py'],
        ]

        return Builder.Script(actions, name='aws-crt-python')<|MERGE_RESOLUTION|>--- conflicted
+++ resolved
@@ -27,12 +27,8 @@
         # package database in time for the subsequent install and pip fails
         steps = []
         for deps in (self.core, self.deps):
-<<<<<<< HEAD
-            steps.append([self.python, '-m', 'pip', 'install', '--upgrade', *trusted_hosts, *deps])
-=======
             if deps:
                 steps.append([self.python, '-m', 'pip', 'install', '--upgrade', *trusted_hosts, *deps])
->>>>>>> ca061e4e
 
         return Builder.Script(steps, name='install-python-reqs')
 
@@ -40,20 +36,7 @@
 class SetupForTests(Builder.Action):
 
     def run(self, env):
-<<<<<<< HEAD
-        # we want to use boto3 to pull data from secretsmanager
-        # boto3 might need to be installed first...
-        try:
-            import boto3
-        except Exception:
-            subprocess.check_call([sys.executable, '-m', 'pip', 'install', 'boto3'])
-            import boto3
-
         self.env = env
-        self.secrets = boto3.client('secretsmanager')
-=======
-        self.env = env
->>>>>>> ca061e4e
 
         self._setenv_from_secret('AWS_TEST_IOT_MQTT_ENDPOINT', 'unit-test/endpoint')
 
@@ -63,8 +46,42 @@
         # enable S3 tests
         env.shell.setenv('AWS_TEST_S3', '1')
 
-<<<<<<< HEAD
         self._try_setup_pkcs11()
+
+    def _get_secret(self, secret_id):
+        """get string from secretsmanager"""
+
+        # NOTE: using AWS CLI instead of boto3 because we know CLI is already
+        # installed wherever builder is run. Once upon a time we tried using
+        # boto3 by installing it while the builder was running but this didn't
+        # work in some rare scenarios.
+
+        cmd = ['aws', 'secretsmanager', 'get-secret-value', '--secret-id', secret_id]
+        # NOTE: print command args, but use "quiet" mode so that output isn't printed.
+        # we don't want secrets leaked to the build log
+        print('>', subprocess.list2cmdline(cmd))
+        result = self.env.shell.exec(*cmd, check=True, quiet=True)
+        secret_value = json.loads(result.output)
+        return secret_value['SecretString']
+
+    def _tmpfile_from_secret(self, secret_name, file_name):
+        """get file contents from secretsmanager, store as file under /tmp, return file path"""
+        file_contents = self._get_secret(secret_name)
+        file_path = os.path.join(tempfile.gettempdir(), file_name)
+        print(f"Writing to: {file_path}")
+        pathlib.Path(file_path).write_text(file_contents)
+        return file_path
+
+    def _setenv_from_secret(self, env_var_name, secret_name):
+        """get string from secretsmanager and store in environment variable"""
+
+        secret_value = self._get_secret(secret_name)
+        self.env.shell.setenv(env_var_name, secret_value)
+
+    def _setenv_tmpfile_from_secret(self, env_var_name, secret_name, file_name):
+        """get file contents from secretsmanager, store as file under /tmp, and store path in environment variable"""
+        file_path = self._tmpfile_from_secret(secret_name, file_name)
+        self.env.shell.setenv(env_var_name, file_path)
 
     def _try_setup_pkcs11(self):
         """Attempt to setup for PKCS#11 tests, but bail out if we can't get SoftHSM2 installed"""
@@ -130,54 +147,6 @@
         self.env.shell.setenv('AWS_TEST_PKCS11_TOKEN_LABEL', token_label)
         self.env.shell.setenv('AWS_TEST_PKCS11_KEY_LABEL', key_label)
 
-    def _tmpfile_from_secret(self, secret_name, file_name):
-        """get file contents from secretsmanager, store as file under /tmp, return file path"""
-        response = self.secrets.get_secret_value(SecretId=secret_name)
-        file_contents = response['SecretString']
-        file_path = os.path.join(tempfile.gettempdir(), file_name)
-=======
-    def _get_secret(self, secret_id):
-        """get string from secretsmanager"""
-
-        # NOTE: using AWS CLI instead of boto3 because we know CLI is already
-        # installed wherever builder is run. Once upon a time we tried using
-        # boto3 by installing it while the builder was running but this didn't
-        # work in some rare scenarios.
-
-        cmd = ['aws', 'secretsmanager', 'get-secret-value', '--secret-id', secret_id]
-        # NOTE: print command args, but use "quiet" mode so that output isn't printed.
-        # we don't want secrets leaked to the build log
-        print('>', subprocess.list2cmdline(cmd))
-        result = self.env.shell.exec(*cmd, check=True, quiet=True)
-        secret_value = json.loads(result.output)
-        return secret_value['SecretString']
-
-    def _tmpfile_from_secret(self, secret_name, file_name):
-        """get file contents from secretsmanager, store as file under /tmp, return file path"""
-        file_contents = self._get_secret(secret_name)
-        file_path = os.path.join(tempfile.gettempdir(), file_name)
-        print(f"Writing to: {file_path}")
->>>>>>> ca061e4e
-        pathlib.Path(file_path).write_text(file_contents)
-        return file_path
-
-    def _setenv_from_secret(self, env_var_name, secret_name):
-        """get string from secretsmanager and store in environment variable"""
-
-<<<<<<< HEAD
-        response = self.secrets.get_secret_value(SecretId=secret_name)
-        self.env.shell.setenv(env_var_name, response['SecretString'])
-=======
-        secret_value = self._get_secret(secret_name)
-        self.env.shell.setenv(env_var_name, secret_value)
->>>>>>> ca061e4e
-
-    def _setenv_tmpfile_from_secret(self, env_var_name, secret_name, file_name):
-        """get file contents from secretsmanager, store as file under /tmp, and store path in environment variable"""
-        file_path = self._tmpfile_from_secret(secret_name, file_name)
-        self.env.shell.setenv(env_var_name, file_path)
-
-<<<<<<< HEAD
     def _find_softhsm2_lib(self):
         """Return path to SoftHSM2 shared lib, or None if not found"""
 
@@ -255,8 +224,6 @@
 
         raise Exception('No initialized tokens found')
 
-=======
->>>>>>> ca061e4e
 
 class AWSCrtPython(Builder.Action):
 

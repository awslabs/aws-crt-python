--- conflicted
+++ resolved
@@ -29,21 +29,14 @@
 # On Unix we use S2N for TLS and AWS-LC crypto.
 # (On Windows and Apple we use the default OS libraries)
 if(UNIX AND NOT APPLE)
-<<<<<<< HEAD
     option(USE_OPENSSL "Set this if you want to use your system's OpenSSL compatible libcrypto" OFF)
 
     if(NOT USE_OPENSSL)
-        set(DISABLE_GO ON) # Build without using Go, we don't want the extra dependency
-        set(DISABLE_PERL ON) # Build without using Perl, we don't want the extra dependency
-        set(BUILD_LIBSSL OFF) # Don't need libssl, only need libcrypto
+        set(DISABLE_GO ON CACHE BOOL "Build without using Go, we don't want the extra dependency")
+        set(DISABLE_PERL ON CACHE BOOL "Build without using Perl, we don't want the extra dependency")
+        set(BUILD_LIBSSL OFF CACHE BOOL "Don't need libssl, only need libcrypto")
         add_subdirectory(aws-lc)
     endif()
-=======
-    set(DISABLE_GO ON CACHE BOOL "Build without using Go, we don't want the extra dependency")
-    set(DISABLE_PERL ON CACHE BOOL "Build without using Perl, we don't want the extra dependency")
-    set(BUILD_LIBSSL OFF CACHE BOOL "Don't need libssl, only need libcrypto")
-    add_subdirectory(aws-lc)
->>>>>>> 90cc7f4b
 
     set(UNSAFE_TREAT_WARNINGS_AS_ERRORS OFF CACHE BOOL "")
     add_subdirectory(s2n)

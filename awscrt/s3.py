"""
S3 client
"""

# Copyright Amazon.com, Inc. or its affiliates. All Rights Reserved.
# SPDX-License-Identifier: Apache-2.0.

import _awscrt
from concurrent.futures import Future
from awscrt import NativeResource
from awscrt.http import HttpRequest
from awscrt.io import ClientBootstrap, TlsConnectionOptions
from awscrt.auth import AwsCredentialsProvider, AwsSignatureType, AwsSignedBodyHeaderType, AwsSignedBodyValue, \
    AwsSigningAlgorithm, AwsSigningConfig
import awscrt.exceptions
from dataclasses import dataclass
import threading
from typing import Optional
from enum import IntEnum


class CrossProcessLock(NativeResource):
    """
    Class representing an exclusive cross-process lock, scoped by `lock_scope_name`

    Recommended usage is to either explicitly call acquire() followed by release() when the lock  is no longer required, or use this in a 'with' statement.

    acquire() will throw a RuntimeError with AWS_MUTEX_CALLER_NOT_OWNER as the error code, if the lock could not be acquired.

    If the lock has not been explicitly released when the process exits, it will be released by the operating system.

    Keyword Args:
        lock_scope_name (str): Unique string identifying the caller holding the lock.
    """

    def __init__(self, lock_scope_name):
        super().__init__()
        self._binding = _awscrt.s3_cross_process_lock_new(lock_scope_name)

    def acquire(self):
        _awscrt.s3_cross_process_lock_acquire(self._binding)

    def __enter__(self):
        self.acquire()

    def release(self):
        _awscrt.s3_cross_process_lock_release(self._binding)

    def __exit__(self, exc_type, exc_value, exc_tb):
        self.release()


class S3RequestType(IntEnum):
    """The type of the AWS S3 request"""

    DEFAULT = 0
    """
    Default type, for all S3 request types other than
    :attr:`~S3RequestType.GET_OBJECT`/:attr:`~S3RequestType.PUT_OBJECT`.
    """

    GET_OBJECT = 1
    """
    Get Object S3 request
    """

    PUT_OBJECT = 2
    """
    Put Object S3 request
    """


class S3RequestTlsMode(IntEnum):
    """TLS mode for S3 request"""

    ENABLED = 0
    """
    Enable TLS for S3 request.
    """

    DISABLED = 1
    """
    Disable TLS for S3 request.
    """


class S3ChecksumAlgorithm(IntEnum):
    """
    Checksum algorithm used to verify object integrity.
    https://docs.aws.amazon.com/AmazonS3/latest/userguide/checking-object-integrity.html
    """

    CRC32C = 1
    """CRC32C"""

    CRC32 = 2
    """CRC32"""

    SHA1 = 3
    """SHA-1"""

    SHA256 = 4
    """SHA-256"""


class S3ChecksumLocation(IntEnum):
    """Where to put the checksum."""

    HEADER = 1
    """
    Add checksum as a request header field.
    The checksum is calculated before any part of the request is sent to the server.
    """

    TRAILER = 2
    """
    Add checksum as a request trailer field.
    The checksum is calculated as the body is streamed to the server, then
    added as a trailer field. This may be more efficient than HEADER, but
    can only be used with "streaming" requests that support it.
    """


@dataclass
class S3ChecksumConfig:
    """Configures how the S3Client calculates and verifies checksums."""

    algorithm: Optional[S3ChecksumAlgorithm] = None
    """
    If set, the S3Client will calculate a checksum using this algorithm
    and add it to the request. If you set this, you must also set `location`.
    """

    location: Optional[S3ChecksumLocation] = None
    """Where to put the request checksum."""

    validate_response: bool = False
    """Whether to retrieve and validate response checksums."""


class S3Client(NativeResource):
    """S3 client

    Keyword Args:
        bootstrap (Optional [ClientBootstrap]): Client bootstrap to use when initiating socket connection.
            If None is provided, the default singleton is used.

        region (str): Region that the S3 bucket lives in.

        tls_mode (Optional[S3RequestTlsMode]):  How TLS should be used while performing the request

            If this is :attr:`S3RequestTlsMode.ENABLED`:
                If `tls_connection_options` is set, then those TLS options will be used
                If `tls_connection_options` is unset, then default TLS options will be used

            If this is :attr:`S3RequestTlsMode.DISABLED`:
                No TLS options will be used, regardless of `tls_connection_options` value.

        signing_config (Optional[AwsSigningConfig]):
             Configuration for signing of the client. Use :func:`create_default_s3_signing_config()` to create the default config.
             If None is provided, the request will not be signed.

        credential_provider (Optional[AwsCredentialsProvider]): Deprecated, prefer `signing_config` instead.
            Credentials providers source the :class:`~awscrt.auth.AwsCredentials` needed to sign an authenticated AWS request.
            If None is provided, the request will not be signed.

        tls_connection_options (Optional[TlsConnectionOptions]): Optional TLS Options to be used
            for each connection, unless `tls_mode` is :attr:`S3RequestTlsMode.DISABLED`

        part_size (Optional[int]): Size, in bytes, of parts that files will be downloaded or uploaded in.
            Note: for :attr:`S3RequestType.PUT_OBJECT` request, S3 requires the part size greater than 5 MiB.
            (8*1024*1024 by default)

        multipart_upload_threshold (Optional[int]): The size threshold in bytes, for when to use multipart uploads.
            Uploads over this size will use the multipart upload strategy.
            Uploads this size or less will use a single request.
            If not set, `part_size` is used as the threshold.

        throughput_target_gbps (Optional[float]): Throughput target in
            Gigabits per second (Gbps) that we are trying to reach.
            You can also use `get_recommended_throughput_target_gbps()` to get recommended value for your system.
            10.0 Gbps by default (may change in future)
    """

    __slots__ = ('shutdown_event', '_region')

    def __init__(
            self,
            *,
            bootstrap,
            region,
            tls_mode=None,
            signing_config=None,
            credential_provider=None,
            tls_connection_options=None,
            part_size=None,
            multipart_upload_threshold=None,
            throughput_target_gbps=None):
        assert isinstance(bootstrap, ClientBootstrap) or bootstrap is None
        assert isinstance(region, str)
        assert isinstance(signing_config, AwsSigningConfig) or signing_config is None
        assert isinstance(credential_provider, AwsCredentialsProvider) or credential_provider is None
        assert isinstance(tls_connection_options, TlsConnectionOptions) or tls_connection_options is None
        assert isinstance(part_size, int) or part_size is None
        assert isinstance(
            throughput_target_gbps,
            int) or isinstance(
            throughput_target_gbps,
            float) or throughput_target_gbps is None

        if credential_provider and signing_config:
            raise ValueError("'credential_provider' has been deprecated in favor of 'signing_config'.  "
                             "Both parameters may not be set.")

        super().__init__()

        shutdown_event = threading.Event()

        def on_shutdown():
            shutdown_event.set()

        self._region = region
        self.shutdown_event = shutdown_event

        if not bootstrap:
            bootstrap = ClientBootstrap.get_or_create_static_default()

        s3_client_core = _S3ClientCore(bootstrap, credential_provider, signing_config, tls_connection_options)

        # C layer uses 0 to indicate defaults
        if tls_mode is None:
            tls_mode = 0
        if part_size is None:
            part_size = 0
        if multipart_upload_threshold is None:
            multipart_upload_threshold = 0
        if throughput_target_gbps is None:
            throughput_target_gbps = 0

        self._binding = _awscrt.s3_client_new(
            bootstrap,
            signing_config,
            credential_provider,
            tls_connection_options,
            on_shutdown,
            region,
            tls_mode,
            part_size,
            multipart_upload_threshold,
            throughput_target_gbps,
            s3_client_core)

    def make_request(
            self,
            *,
            type,
            request,
            recv_filepath=None,
            send_filepath=None,
            signing_config=None,
            credential_provider=None,
            checksum_config=None,
            on_headers=None,
            on_body=None,
            on_done=None,
            on_progress=None):
        """Create the Request to the the S3 server,
        :attr:`~S3RequestType.GET_OBJECT`/:attr:`~S3RequestType.PUT_OBJECT` requests are split it into multi-part
        requests under the hood for acceleration.

        Keyword Args:
            type (S3RequestType): The type of S3 request passed in,
                :attr:`~S3RequestType.GET_OBJECT`/:attr:`~S3RequestType.PUT_OBJECT` can be accelerated

            request (HttpRequest): The overall outgoing API request for S3 operation.
                If the request body is a file, set send_filepath for better performance.

            recv_filepath (Optional[str]): Optional file path. If set, the
                response body is written directly to a file and the
                `on_body` callback is not invoked. This should give better
                performance than writing to file from the `on_body` callback.

            send_filepath (Optional[str]): Optional file path. If set, the
                request body is read directly from a file and the
                request's `body_stream` is ignored. This should give better
                performance than reading a file from a stream.

            signing_config (Optional[AwsSigningConfig]):
                Configuration for signing of the request to override the configuration from client. Use :func:`create_default_s3_signing_config()` to create the default config.
                If None is provided, the client configuration will be used.

            credential_provider (Optional[AwsCredentialsProvider]):  Deprecated, prefer `signing_config` instead.
                Credentials providers source the :class:`~awscrt.auth.AwsCredentials` needed to sign an authenticated AWS request, for this request only.
                If None is provided, the client configuration will be used.

            checksum_config (Optional[S3ChecksumConfig]): Optional checksum settings.

            on_headers: Optional callback invoked as the response received, and even the API request
                has been split into multiple parts, this callback will only be invoked once as
                it's just making one API request to S3.
                The function should take the following arguments and return nothing:

                    *   `status_code` (int): Response status code.

                    *   `headers` (List[Tuple[str, str]]): Response headers as a
                        list of (name,value) pairs.

                    *   `**kwargs` (dict): Forward-compatibility kwargs.

            on_body: Optional callback invoked 0+ times as the response body received from S3 server.
                If simply writing to a file, use `recv_filepath` instead of `on_body` for better performance.
                The function should take the following arguments and return nothing:

                    *   `chunk` (buffer): Response body data (not necessarily
                        a whole "chunk" of chunked encoding).

                    *   `offset` (int): The offset of the chunk started in the whole body.

                    *   `**kwargs` (dict): Forward-compatibility kwargs.

            on_done: Optional callback invoked when the request has finished the job.
                The function should take the following arguments and return nothing:

                    *   `error` (Optional[Exception]): None if the request was
                        successfully sent and valid response received, or an Exception
                        if it failed.

                    *   `error_headers` (Optional[List[Tuple[str, str]]]): If request
                        failed because server side sent an unsuccessful response, the headers
                        of the response is provided here. Else None will be returned.

                    *   `error_body` (Optional[bytes]): If request failed because server
                        side sent an unsuccessful response, the body of the response is
                        provided here. Else None will be returned.

                    *   `status_code` (Optional[int]): HTTP response status code (if available).
                        If request failed because server side sent an unsuccessful response,
                        this is its status code. If the operation was successful,
                        this is the final response's status code. If the operation
                        failed for another reason, None is returned.

                    *   `**kwargs` (dict): Forward-compatibility kwargs.

            on_progress: Optional callback invoked when part of the transfer is done to report the progress.
                The function should take the following arguments and return nothing:

                    *   `progress` (int): Number of bytes of data that just get transferred

                    *   `**kwargs` (dict): Forward-compatibility kwargs.

        Returns:
            S3Request
        """
        return S3Request(
            client=self,
            type=type,
            request=request,
            recv_filepath=recv_filepath,
            send_filepath=send_filepath,
            signing_config=signing_config,
            credential_provider=credential_provider,
            checksum_config=checksum_config,
            on_headers=on_headers,
            on_body=on_body,
            on_done=on_done,
            on_progress=on_progress,
            region=self._region)


class S3Request(NativeResource):
    """S3 request
    Create a new S3Request with :meth:`S3Client.make_request()`

    Attributes:
        finished_future (concurrent.futures.Future): Future that will
            resolve when the s3 request has finished successfully.
            If the error happens, the Future will contain an exception
            indicating why it failed. Note: Future will set before on_done invoked

        shutdown_event (threading.Event): Signals when underlying threads and
            structures have all finished shutting down. Shutdown begins when the
            S3Request object is destroyed.
    """
    __slots__ = ('_finished_future', 'shutdown_event')

    def __init__(
            self,
            *,
            client,
            type,
            request,
            recv_filepath=None,
            send_filepath=None,
            signing_config=None,
            credential_provider=None,
            checksum_config=None,
            on_headers=None,
            on_body=None,
            on_done=None,
            on_progress=None,
            region=None):
        assert isinstance(client, S3Client)
        assert isinstance(request, HttpRequest)
        assert callable(on_headers) or on_headers is None
        assert callable(on_body) or on_body is None
        assert callable(on_done) or on_done is None

        super().__init__()

        self._finished_future = Future()
        self.shutdown_event = threading.Event()

        checksum_algorithm = 0  # 0 means NONE in C
        checksum_location = 0  # 0 means NONE in C
        validate_response_checksum = False
        if checksum_config is not None:
            if checksum_config.algorithm is not None:
                checksum_algorithm = checksum_config.algorithm.value
            if checksum_config.location is not None:
                checksum_location = checksum_config.location.value
            validate_response_checksum = checksum_config.validate_response

        s3_request_core = _S3RequestCore(
            request,
            self._finished_future,
            self.shutdown_event,
            signing_config,
            credential_provider,
            on_headers,
            on_body,
            on_done,
            on_progress)

        self._binding = _awscrt.s3_client_make_meta_request(
            self,
            client,
            request,
            type,
            signing_config,
            credential_provider,
            recv_filepath,
            send_filepath,
            region,
            checksum_algorithm,
            checksum_location,
            validate_response_checksum,
            s3_request_core)

    @property
    def finished_future(self):
        return self._finished_future

    def cancel(self):
        _awscrt.s3_meta_request_cancel(self)


class _S3ClientCore:
    '''
    Private class to keep all the related Python object alive until C land clean up for S3Client
    '''

    def __init__(self, bootstrap,
                 credential_provider=None,
                 signing_config=None,
                 tls_connection_options=None):
        self._bootstrap = bootstrap
        self._credential_provider = credential_provider
        self._signing_config = signing_config
        self._tls_connection_options = tls_connection_options


class _S3RequestCore:
    '''
    Private class to keep all the related Python object alive until C land clean up for S3Request
    '''

    def __init__(
            self,
            request,
            finish_future,
            shutdown_event,
            signing_config=None,
            credential_provider=None,
            on_headers=None,
            on_body=None,
            on_done=None,
            on_progress=None):

        self._request = request
        self._signing_config = signing_config
        self._credential_provider = credential_provider

        self._on_headers_cb = on_headers
        self._on_body_cb = on_body
        self._on_done_cb = on_done
        self._on_progress_cb = on_progress

        self._finished_future = finish_future
        self._shutdown_event = shutdown_event

    def _on_headers(self, status_code, headers):
        if self._on_headers_cb:
            self._on_headers_cb(status_code=status_code, headers=headers)

    def _on_body(self, chunk, offset):
        if self._on_body_cb:
            self._on_body_cb(chunk=chunk, offset=offset)

    def _on_shutdown(self):
        self._shutdown_event.set()

    def _on_finish(self, error_code, status_code, error_headers, error_body):
        # If C layer gives status_code 0, that means "unknown"
        if status_code == 0:
            status_code = None

        error = None
        if error_code:
            error = awscrt.exceptions.from_code(error_code)
            if error_body:
                # TODO The error body is XML, will need to parse it to something prettier.
                try:
                    extra_message = ". Body from error request is: " + str(error_body)
                    error.message = error.message + extra_message
                except BaseException:
                    pass
            self._finished_future.set_exception(error)
        else:
            self._finished_future.set_result(None)
        if self._on_done_cb:
            self._on_done_cb(error=error, error_headers=error_headers, error_body=error_body, status_code=status_code)

    def _on_progress(self, progress):
        if self._on_progress_cb:
            self._on_progress_cb(progress)


def create_default_s3_signing_config(*, region: str, credential_provider: AwsCredentialsProvider, **kwargs):
    """Create a default `AwsSigningConfig` for S3 service.

        Attributes:
            region (str): The region to sign against.

            credential_provider (AwsCredentialsProvider): Credentials provider
                to fetch signing credentials with.

            `**kwargs`: Forward compatibility kwargs.

        Returns:
            AwsSigningConfig
    """
    return AwsSigningConfig(
        algorithm=AwsSigningAlgorithm.V4,
        signature_type=AwsSignatureType.HTTP_REQUEST_HEADERS,
        service="s3",
        signed_body_header_type=AwsSignedBodyHeaderType.X_AMZ_CONTENT_SHA_256,
        signed_body_value=AwsSignedBodyValue.UNSIGNED_PAYLOAD,
        region=region,
        credentials_provider=credential_provider,
        use_double_uri_encode=False,
        should_normalize_uri_path=False,
    )


def get_ec2_instance_type():
    """
        First this function will check it's running on EC2 via. attempting to read DMI info to avoid making IMDS calls.

        If the function detects it's on EC2, and it was able to detect the instance type without a call to IMDS
        it will return it.

        Finally, it will call IMDS and return the instance type from there.
        Note that in the case of the IMDS call, a new client stack is spun up using 1 background thread. The call is made
        synchronously with a 1 second timeout: It's not cheap. To make this easier, the underlying result is cached
        internally and will be freed when this module is unloaded is called.

        Returns:
           A string indicating the instance type or None if it could not be determined.
    """
    return _awscrt.s3_get_ec2_instance_type()


def is_optimized_for_system():
    """
        Returns:
            true if the current build of this module has an optimized configuration
            for the current system.
    """
    return _awscrt.s3_is_crt_s3_optimized_for_system()


<<<<<<< HEAD
def get_platforms_with_recommended_config():
    """
        Returns a list of platforms identifiers such as EC2 instance types that have a recommended throughput target in gigabits per second (Gbps).
        Returns:
            list[str]: A list of platform identifiers with recommended throughput configurations.
    """
    return _awscrt.s3_get_platforms_with_recommended_config()
=======
def get_recommended_throughput_target_gbps() -> Optional[float]:
    """
    Returns:
        Recommended throughput, in gigabits per second, based on detected system configuration.
        If the best throughput configuration is unknown, returns None.
        Use this as the S3Client's `throughput_target_gbps`.
    """
    # Currently the CRT returns 0 if it was unable to make a good guess on configuration. Pre-known configs, have this value set.
    # Eventually, the CRT will make a full calculation based on NIC and CPU configuration, but until then handle 0.
    max_value = _awscrt.s3_get_recommended_throughput_target_gbps()
    if max_value > 0:
        return max_value
    else:
        return None
>>>>>>> 27622455
<|MERGE_RESOLUTION|>--- conflicted
+++ resolved
@@ -589,15 +589,6 @@
     return _awscrt.s3_is_crt_s3_optimized_for_system()
 
 
-<<<<<<< HEAD
-def get_platforms_with_recommended_config():
-    """
-        Returns a list of platforms identifiers such as EC2 instance types that have a recommended throughput target in gigabits per second (Gbps).
-        Returns:
-            list[str]: A list of platform identifiers with recommended throughput configurations.
-    """
-    return _awscrt.s3_get_platforms_with_recommended_config()
-=======
 def get_recommended_throughput_target_gbps() -> Optional[float]:
     """
     Returns:
@@ -605,11 +596,20 @@
         If the best throughput configuration is unknown, returns None.
         Use this as the S3Client's `throughput_target_gbps`.
     """
-    # Currently the CRT returns 0 if it was unable to make a good guess on configuration. Pre-known configs, have this value set.
-    # Eventually, the CRT will make a full calculation based on NIC and CPU configuration, but until then handle 0.
+    # Currently the CRT returns 0 if it was unable to make a good guess on configuration. Pre-known configs,
+    # have this value set. Eventually, the CRT will make a full calculation based on NIC and CPU configuration,
+    # but until then handle 0.
     max_value = _awscrt.s3_get_recommended_throughput_target_gbps()
     if max_value > 0:
         return max_value
     else:
         return None
->>>>>>> 27622455
+
+
+def get_platforms_with_recommended_config():
+    """
+        Returns a list of platforms identifiers such as EC2 instance types that have a recommended throughput target in gigabits per second (Gbps).
+        Returns:
+            list[str]: A list of platform identifiers with recommended throughput configurations.
+    """
+    return _awscrt.s3_get_platforms_with_recommended_config()
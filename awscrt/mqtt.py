--- conflicted
+++ resolved
@@ -68,11 +68,7 @@
 
 
 class Connection(NativeResource):
-<<<<<<< HEAD
     __slots__ = ('client', '_on_connection_interrupted_cb', '_on_connection_resumed_cb', '_ws_handshake_transform_cb')
-=======
-    __slots__ = ('client')
->>>>>>> d087b070
 
     def __init__(self,
                  client,
@@ -91,19 +87,12 @@
 
         super(Connection, self).__init__()
         self.client = client
-
-        def _on_connection_interrupted(error_code):
-            if on_connection_interrupted:
-                on_connection_interrupted(self, error_code)
-
-        def _on_connection_resumed(error_code, session_present):
-            if on_connection_resumed:
-                on_connection_resumed(self, error_code, session_present)
+        self._on_connection_interrupted_cb = on_connection_interrupted
+        self._on_connection_resumed_cb = on_connection_resumed
 
         self._binding = _awscrt.mqtt_client_connection_new(
             self,
             client,
-<<<<<<< HEAD
         )
 
     def _on_connection_interrupted(self, error_code):
@@ -135,26 +124,12 @@
             # (it's safe to call set_done() multiple times).
             transform_args.set_done(e)
 
-    def _ws_handshake_validator(self, headers_binding):
-        if not self._ws_handshake_validator_cb:
-            return True
-
-        headers = HttpHeaders._from_binding(headers_binding)
-        validator_args = WebsocketHandshakeValidatorArgs(self, headers)
-        return self._ws_handshake_validator_cb(validator_args)
-
-=======
-            _on_connection_interrupted,
-            _on_connection_resumed,
-        )
-
->>>>>>> d087b070
     def connect(self,
                 client_id,
                 host_name, port,
                 clean_session=True,
                 keep_alive=3600,
-                ping_timeout=3,
+                ping_timeout=3.0,
                 will=None,
                 username=None, password=None,
                 socket_options=SocketOptions(),
@@ -225,9 +200,10 @@
         try:
             assert will is None or isinstance(will, Will)
             assert isinstance(socket_options, SocketOptions)
+            assert websocket_proxy_options is None or isinstance(websocket_proxy_options, HttpProxyOptions)
             assert websocket_handshake_transform is None or isinstance(websocket_handshake_transform, callable)
 
-            self._ws_handshake_transform = websocket_handshake_transform
+            self._ws_handshake_transform_cb = websocket_handshake_transform
 
             _awscrt.mqtt_client_connection_connect(
                 self._binding,
@@ -237,7 +213,7 @@
                 socket_options,
                 self.client.tls_ctx,
                 keep_alive,
-                ping_timeout * 1000,
+                int(ping_timeout * 1000),
                 will,
                 username,
                 password,
@@ -284,7 +260,7 @@
 
     def subscribe(self, topic, qos, callback=None):
         """
-        callback: callback with signature (topic, message)
+        callback: optional callback with signature (topic, message)
         """
 
         future = Future()
@@ -314,7 +290,10 @@
         return future, packet_id
 
     def on_message(self, callback):
-        assert callable(callback)
+        """
+        callback: callback with signature (topic, message), or None to disable.
+        """
+        assert callable(callback) or callback is None
         _awscrt.mqtt_client_connection_on_message(self._binding, callback)
 
     def unsubscribe(self, topic):

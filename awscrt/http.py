# Copyright 2010-2019 Amazon.com, Inc. or its affiliates. All Rights Reserved.
#
# Licensed under the Apache License, Version 2.0 (the "License").
# You may not use this file except in compliance with the License.
# A copy of the License is located at
#
#  http://aws.amazon.com/apache2.0
#
# or in the "license" file accompanying this file. This file is distributed
# on an "AS IS" BASIS, WITHOUT WARRANTIES OR CONDITIONS OF ANY KIND, either
# express or implied. See the License for the specific language governing
# permissions and limitations under the License.

import _aws_crt_python
from concurrent.futures import Future
from enum import IntEnum
from awscrt.io import ClientBootstrap, TlsConnectionOptions, SocketOptions, ServerBootstrap

"""
Base class for http connection
"""
class HttpConnection(object):
    __slots__ = ('_on_connection_shutdown', '_native_handle')

    def __init__(self, on_connection_shutdown):
        for slot in self.__slots__:
            setattr(self, slot, None)
        
        self._on_connection_shutdown = on_connection_shutdown
        self._native_handle = None    
    
    def close(self):
        """
        Closes the connection, if you hold a reference to this instance of HttpClientConnection, on_connection_shutdown
        will be invoked upon completion of the connection close.
        """
        if self._native_handle is not None:
            _aws_crt_python.aws_py_http_connection_close(
                self._native_handle)

    def is_open(self):
        """
        Returns True if the connection is open and usable, False otherwise.
        """
        if self._native_handle is not None:
            return _aws_crt_python.aws_py_http_connection_is_open(self._native_handle)

        return False

class HttpClientConnection(HttpConnection):
    """
    Represents an Http connection to a remote endpoint. Everything in this class is non-blocking.
    """
<<<<<<< HEAD
=======
    __slots__ = ('_bootstrap', '_tls_connection_options', '_on_connection_shutdown', '_native_handle')

    # don't call me, I'm private
>>>>>>> 065bd585
    def __init__(self, bootstrap, on_connection_shutdown, tls_connection_options):

        assert isinstance(bootstrap, ClientBootstrap)
        assert tls_connection_options is None or isinstance(
            tls_connection_options, TlsConnectionOptions)
        
        self._tls_connection_options = tls_connection_options
        self._bootstrap = bootstrap
        HttpConnection.__init__(self, on_connection_shutdown)

    @staticmethod
    def new_connection(bootstrap, host_name, port, socket_options,
                       on_connection_shutdown=None, tls_connection_options=None):
        """
        Initiates a new connection to host_name and port using socket_options and tls_connection_options if supplied.
        if tls_connection_options is None, then the connection will be attempted over plain-text.
        on_connection_shutdown will be invoked if the connection shuts-down while you still hold a reference to it.
        on_connection_shutdown takes a single argument of int type, to specify the shutdown reason.

        returns a future where the result is a new instance to HttpClientConnection, once the connection has completed
        and is ready for use.
        """
        assert tls_connection_options is None or isinstance(tls_connection_options, TlsConnectionOptions)
        assert host_name is not None
        assert port is not None
        assert socket_options is not None and isinstance(socket_options, SocketOptions)

        future = Future()
        connection = HttpClientConnection(bootstrap, on_connection_shutdown, tls_connection_options)

        def on_connection_setup_native_cb(native_handle, error_code):
            if error_code == 0:
                connection._native_handle = native_handle
                future.set_result(connection)
            else:
                future.set_exception(Exception("Error during connect: err={}".format(error_code)))

        try:
            if tls_connection_options is not None:
                internal_conn_options_handle = tls_connection_options._internal_tls_conn_options
            else:
                internal_conn_options_handle = None

            _aws_crt_python.aws_py_http_client_connection_create(bootstrap._internal_bootstrap,
                                                                 on_connection_setup_native_cb,
                                                                 connection._on_connection_shutdown,
                                                                 host_name,
                                                                 port,
                                                                 socket_options,
                                                                 internal_conn_options_handle)

        except Exception as e:
            future.set_exception(e)

        return future

<<<<<<< HEAD
=======
    def close(self):
        """
        Closes the connection, if you hold a reference to this instance of HttpClientConnection, on_connection_shutdown
        will be invoked upon completion of the connection close.
        """
        if self._native_handle is not None:
            _aws_crt_python.aws_py_http_client_connection_close(self._native_handle)

    def is_open(self):
        """
        Returns True if the connection is open and usable, False otherwise.
        """
        if self._native_handle is not None:
            return _aws_crt_python.aws_py_http_client_connection_is_open(self._native_handle)

        return False

>>>>>>> 065bd585
    def make_request(self, method, uri_str, outgoing_headers, outgoing_body, on_incoming_body):
        """
        path_and_query is the path and query portion
        of a URL. method is the http method (GET, PUT, etc...). outgoing_headers are the headers to send as part
        of the request.

        #TODO
        outgoing_body is invoked to read the body of the request. It takes a single parameter of type MemoryView
        (it's writable), and you signal the end of the stream by returning OutgoingHttpBodyState.Done for the first tuple
        argument. If you aren't done sending the body, the first tuple argument should be OutgoingHttpBodyState.InProgress
        The second tuple argument is the size of the data written to the memoryview.

        on_incoming_body is invoked as the response body is received. It takes a single argument of type bytes.

        Makes an Http request. When the headers from the response are received, the returned
        HttpRequest.response_headers_received future will have a result.
        and request.response_headers will be filled in, and request.response_code will be available.
        After this future completes, you can get the result of request.response_completed,
        for the remainder of the response.
        """
        request = HttpRequest(self, method, uri_str, outgoing_headers, outgoing_body, on_incoming_body)

        def on_stream_completed(error_code):
            if error_code == 0:
                request.response_completed.set_result(error_code)
            else:
                request.response_completed.set_exception(Exception(error_code))

        def on_incoming_headers_received(headers, response_code, has_body):
            request.response_headers = headers
            request.response_code = response_code
            request.has_response_body = has_body
            request.response_headers_received.set_result(response_code)

        try:
            request._stream = _aws_crt_python.aws_py_http_client_connection_make_request(self._native_handle,
                                                                                         request,
                                                                                         on_stream_completed,
                                                                                         on_incoming_headers_received)

        except Exception as e:
            request.response_headers_received.set_exception(e)

        return request


class ServerConnection(HttpConnection):
    """
    Represents an Http server connection. Everything in this class is non-blocking.
    """

    def __init__(self, on_incoming_request, on_shutdown):
        assert on_incoming_request is not None
        self._on_incoming_request = on_incoming_request
        HttpConnection.__init__(self, on_shutdown)
    
    @staticmethod
    def new_server_connection(connection, on_incoming_request, on_shutdown = None):
        """
        create a new server connection, usually it will be called from the on_incoming connection callback, whenever a new connection is accepted.
        """
        server_connection = ServerConnection(on_incoming_request, on_shutdown)
        server_connection._native_handle = connection
        _aws_crt_python.aws_py_http_connection_configure_server(server_connection._native_handle, on_incoming_request, on_shutdown)
        return server_connection

class HttpServer(object):
    """
    Represents an Http server. Everything in this class is non-blocking.
    """
    __slots__ = ('_bootstrap', '_tls_connection_options', '_on_incoming_connection',
                 '_on_destroy_complete', '_native_handle', 'destroy_complete')

    # don't call me, I'm private
    def __init__(self, bootstrap, on_incoming_connection, on_destroy_complete, tls_connection_options):
        assert isinstance(bootstrap, ServerBootstrap)
        assert tls_connection_options is None or isinstance(
            tls_connection_options, TlsConnectionOptions)

        for slot in self.__slots__:
            setattr(self, slot, None)

        self._bootstrap = bootstrap
        self._tls_connection_options = tls_connection_options
        self._on_incoming_connection = on_incoming_connection
        self._on_destroy_complete = on_destroy_complete
        self._native_handle = None
        self.destroy_complete = Future()

    
    """
    socket_options: awscrt.io.SocketOptions for the server's listening socket. Required
    on_incoming_connection: Callback with signature (connection: HttpConnection.native_handle, error_code: int) Required
    bootstrap: awscrt.io.ServerBootstrap. Required
    tls_connection_options: awscrt.io.TlsConnectionOptions, for TLS connection
    """
    @staticmethod
    def new_server(bootstrap, host_name, port, socket_options, on_incoming_connection, tls_connection_options=None):
        """
        Create a new server listener, binding to the host_name and port. 
        When a new connection is received, the on_incoming_connection cb will be fired, a new ServerConnection obj will be created.
        The new_server_connection() need to be called from the callback to configure the ServerConnection 
        """
        assert tls_connection_options is None or isinstance(tls_connection_options, TlsConnectionOptions)
        assert host_name is not None
        assert port is not None
        assert socket_options is not None and isinstance(
            socket_options, SocketOptions)
        assert on_incoming_connection is not None
        if tls_connection_options is not None:
            internal_conn_options_handle = tls_connection_options._internal_tls_conn_options
        else:
            internal_conn_options_handle = None

        def on_destroy_complete(server_native_handle):
            server.destroy_complete.set_result("server destroy finished!")
        
        server = HttpServer(bootstrap, on_incoming_connection, on_destroy_complete, tls_connection_options)

        server._native_handle = _aws_crt_python.aws_py_http_server_create(
            bootstrap._internal_bootstrap, on_incoming_connection, on_destroy_complete, host_name, port, socket_options, internal_conn_options_handle)
        
        return server

    def close(self):
        """
        close the server, no more connections will be accepted, a future object will be returned, and if the close process finishes
        the future result or exception will be set.
        """
        try:
            if self._native_handle is not None:
<<<<<<< HEAD
                _aws_crt_python.aws_py_http_server_realease(
                    self._native_handle)
        except Exception as e:
            future.set_exception(e)
=======
                _aws_crt_python.aws_py_http_server_release(self._native_handle)
        except Exception as e:
            self.destroy_complete.set_exception(e)
        
        return self.destroy_complete
>>>>>>> 065bd585

        return future

class HttpRequest(object):
    """
    Represents an HttpRequest to pass to HttpClientConnection.make_request(). path_and_query is the path and query portion
    of a URL. method is the http method (GET, PUT, etc...). outgoing_headers are the headers to send as part
    of the request.

    #TODO WAT
    outgoing_body is invoked to read the body of the request. It takes a single parameter of type MemoryView
    (it's writable), and you signal the end of the stream by returning OutgoingHttpBodyState.Done for the first tuple
    argument. If you aren't done sending the body, the first tuple argument should be OutgoingHttpBodyState.InProgress
    The second tuple argument is the size of the data written to the memoryview.

    on_incoming_body is invoked as the response body is received. It takes a single argument of type bytes.
    """
    __slots__ = ('_connection', 'path_and_query', 'method', 'outgoing_headers', '_outgoing_body', '_on_incoming_body', '_stream',
                 'response_headers', 'response_code', 'has_response_body', 'response_headers_received',
                 'response_completed')

    def __init__(self, connection, method, path_and_query, outgoing_headers, outgoing_body, on_incoming_body):
        import io

        assert method is not None
        assert outgoing_headers is not None
        assert connection is not None and isinstance(
            connection, HttpClientConnection)
        assert not outgoing_body or isinstance(outgoing_body, io.IOBase)

        self.path_and_query = path_and_query

        if path_and_query is None:
            self.path_and_query = '/'

        self._connection = connection
        self.method = method
        self.outgoing_headers = outgoing_headers
        self._outgoing_body = outgoing_body
        self._on_incoming_body = on_incoming_body
        self.response_completed = Future()
        self.response_headers_received = Future()
        self._stream = None
        self.response_headers = None
        self.response_code = None
        self.has_response_body = False<|MERGE_RESOLUTION|>--- conflicted
+++ resolved
@@ -51,12 +51,8 @@
     """
     Represents an Http connection to a remote endpoint. Everything in this class is non-blocking.
     """
-<<<<<<< HEAD
-=======
-    __slots__ = ('_bootstrap', '_tls_connection_options', '_on_connection_shutdown', '_native_handle')
 
     # don't call me, I'm private
->>>>>>> 065bd585
     def __init__(self, bootstrap, on_connection_shutdown, tls_connection_options):
 
         assert isinstance(bootstrap, ClientBootstrap)
@@ -113,26 +109,6 @@
 
         return future
 
-<<<<<<< HEAD
-=======
-    def close(self):
-        """
-        Closes the connection, if you hold a reference to this instance of HttpClientConnection, on_connection_shutdown
-        will be invoked upon completion of the connection close.
-        """
-        if self._native_handle is not None:
-            _aws_crt_python.aws_py_http_client_connection_close(self._native_handle)
-
-    def is_open(self):
-        """
-        Returns True if the connection is open and usable, False otherwise.
-        """
-        if self._native_handle is not None:
-            return _aws_crt_python.aws_py_http_client_connection_is_open(self._native_handle)
-
-        return False
-
->>>>>>> 065bd585
     def make_request(self, method, uri_str, outgoing_headers, outgoing_body, on_incoming_body):
         """
         path_and_query is the path and query portion
@@ -264,20 +240,11 @@
         """
         try:
             if self._native_handle is not None:
-<<<<<<< HEAD
-                _aws_crt_python.aws_py_http_server_realease(
-                    self._native_handle)
-        except Exception as e:
-            future.set_exception(e)
-=======
                 _aws_crt_python.aws_py_http_server_release(self._native_handle)
         except Exception as e:
             self.destroy_complete.set_exception(e)
         
         return self.destroy_complete
->>>>>>> 065bd585
-
-        return future
 
 class HttpRequest(object):
     """

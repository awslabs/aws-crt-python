--- conflicted
+++ resolved
@@ -54,12 +54,6 @@
 
     # don't call me, I'm private
     def __init__(self, bootstrap, on_connection_shutdown, tls_connection_options):
-<<<<<<< HEAD
-=======
-        assert isinstance(bootstrap, ClientBootstrap)
-        assert tls_connection_options is None or isinstance(
-            tls_connection_options, TlsConnectionOptions)
->>>>>>> b8d6ec11
 
         assert isinstance(bootstrap, ClientBootstrap)
         assert tls_connection_options is None or isinstance(
@@ -160,7 +154,6 @@
         return request
 
 
-<<<<<<< HEAD
 class ServerConnection(HttpConnection):
     """
     Represents an Http server connection. Everything in this class is non-blocking.
@@ -180,12 +173,6 @@
         server_connection._native_handle = connection
         _aws_crt_python.aws_py_http_connection_configure_server(server_connection._native_handle, on_incoming_request, on_shutdown)
         return server_connection
-=======
-'''
-TODO: Server Connection class,and configure the server connection.
-'''
-
->>>>>>> b8d6ec11
 
 class HttpServer(object):
     """
@@ -203,11 +190,7 @@
         @param on_incoming_connection: Callback with signature (connection: HttpConnection.native_handle, error_code: int) Required
         @param bootstrap: awscrt.io.ServerBootstrap. Required
         @param tls_connection_options: awscrt.io.TlsConnectionOptions, for TLS connection
-<<<<<<< HEAD
         """    
-=======
-        """
->>>>>>> b8d6ec11
         assert isinstance(bootstrap, ServerBootstrap)
         assert tls_connection_options is None or isinstance(tls_connection_options, TlsConnectionOptions)
         assert host_name is not None
@@ -241,20 +224,10 @@
         close the server, no more connections will be accepted, a future object will be returned, and when the close process finishes
         the future result or exception will be set.
         """
-<<<<<<< HEAD
-        try:
-            _aws_crt_python.aws_py_http_server_release(self._native_handle)
-        except Exception as e:
-            self._destroy_complete.set_exception(e)
-
-        return self._destroy_complete
-
-=======
         _aws_crt_python.aws_py_http_server_release(self._native_handle)
         return self._destroy_complete
 
 
->>>>>>> b8d6ec11
 class HttpRequest(object):
     """
     Represents an HttpRequest to pass to HttpClientConnection.make_request(). path_and_query is the path and query portion
@@ -277,14 +250,8 @@
 
         assert method is not None
         assert outgoing_headers is not None
-<<<<<<< HEAD
-        assert connection is not None and isinstance(
-            connection, HttpClientConnection)
-        assert not outgoing_body or isinstance(outgoing_body, io.IOBase)
-=======
         assert connection is not None and isinstance(connection, HttpClientConnection)
         assert not outgoing_body or isinstance(outgoing_body, IOBase)
->>>>>>> b8d6ec11
 
         self.path_and_query = path_and_query
 

# Copyright 2010-2019 Amazon.com, Inc. or its affiliates. All Rights Reserved.
#
# Licensed under the Apache License, Version 2.0 (the "License").
# You may not use this file except in compliance with the License.
# A copy of the License is located at
#
#  http://aws.amazon.com/apache2.0
#
# or in the "license" file accompanying this file. This file is distributed
# on an "AS IS" BASIS, WITHOUT WARRANTIES OR CONDITIONS OF ANY KIND, either
# express or implied. See the License for the specific language governing
# permissions and limitations under the License.

import _aws_crt_python
from concurrent.futures import Future
from enum import IntEnum
from awscrt.io import ClientBootstrap, TlsConnectionOptions, SocketOptions, ServerBootstrap

"""
Base class for http connection
"""
class HttpConnection(object):
    __slots__ = ('_on_connection_shutdown', '_native_handle')

    def __init__(self, on_connection_shutdown):
        for slot in self.__slots__:
            setattr(self, slot, None)
        
        self._on_connection_shutdown = on_connection_shutdown
        self._native_handle = None    
    
    def close(self):
        """
        Closes the connection, if you hold a reference to this instance of HttpClientConnection, on_connection_shutdown
        will be invoked upon completion of the connection close.
        """
        if self._native_handle is not None:
            _aws_crt_python.aws_py_http_connection_close(
                self._native_handle)

    def is_open(self):
        """
        Returns True if the connection is open and usable, False otherwise.
        """
        if self._native_handle is not None:
            return _aws_crt_python.aws_py_http_connection_is_open(self._native_handle)

        return False

class HttpClientConnection(HttpConnection):
    """
    Represents an Http connection to a remote endpoint. Everything in this class is non-blocking.
    """

    # don't call me, I'm private
    def __init__(self, bootstrap, on_connection_shutdown, tls_connection_options):

        assert isinstance(bootstrap, ClientBootstrap)
        assert tls_connection_options is None or isinstance(
            tls_connection_options, TlsConnectionOptions)
        
        self._tls_connection_options = tls_connection_options
        self._bootstrap = bootstrap
        HttpConnection.__init__(self, on_connection_shutdown)

    @staticmethod
    def new_connection(bootstrap, host_name, port, socket_options,
                       on_connection_shutdown=None, tls_connection_options=None):
        """
        Initiates a new connection to host_name and port using socket_options and tls_connection_options if supplied.
        if tls_connection_options is None, then the connection will be attempted over plain-text.
        on_connection_shutdown will be invoked if the connection shuts-down while you still hold a reference to it.
        on_connection_shutdown takes a single argument of int type, to specify the shutdown reason.

        returns a future where the result is a new instance to HttpClientConnection, once the connection has completed
        and is ready for use.
        """
        assert tls_connection_options is None or isinstance(tls_connection_options, TlsConnectionOptions)
        assert host_name is not None
        assert port is not None
        assert socket_options is not None and isinstance(socket_options, SocketOptions)

        future = Future()
        connection = HttpClientConnection(bootstrap, on_connection_shutdown, tls_connection_options)

        def on_connection_setup_native_cb(native_handle, error_code):
            if error_code == 0:
                connection._native_handle = native_handle
                future.set_result(connection)
            else:
                future.set_exception(Exception("Error during connect: err={}".format(error_code)))

        try:
            if tls_connection_options is not None:
                internal_conn_options_handle = tls_connection_options._internal_tls_conn_options
            else:
                internal_conn_options_handle = None

            _aws_crt_python.aws_py_http_client_connection_create(bootstrap._internal_bootstrap,
                                                                 on_connection_setup_native_cb,
                                                                 connection._on_connection_shutdown,
                                                                 host_name,
                                                                 port,
                                                                 socket_options,
                                                                 internal_conn_options_handle)

        except Exception as e:
            future.set_exception(e)

        return future

    def make_request(self, method, uri_str, outgoing_headers, outgoing_body, on_incoming_body):
        """
        path_and_query is the path and query portion
        of a URL. method is the http method (GET, PUT, etc...). outgoing_headers are the headers to send as part
        of the request.

        #TODO
        outgoing_body is invoked to read the body of the request. It takes a single parameter of type MemoryView
        (it's writable), and you signal the end of the stream by returning OutgoingHttpBodyState.Done for the first tuple
        argument. If you aren't done sending the body, the first tuple argument should be OutgoingHttpBodyState.InProgress
        The second tuple argument is the size of the data written to the memoryview.

        on_incoming_body is invoked as the response body is received. It takes a single argument of type bytes.

        Makes an Http request. When the headers from the response are received, the returned
        HttpRequest.response_headers_received future will have a result.
        and request.response_headers will be filled in, and request.response_code will be available.
        After this future completes, you can get the result of request.response_completed,
        for the remainder of the response.
        """
        
        request = HttpRequest(self, method, uri_str, outgoing_headers, outgoing_body, on_incoming_body)

        def on_stream_completed(error_code):
            if error_code == 0:
                request.response_completed.set_result(error_code)
            else:
                request.response_completed.set_exception(Exception(error_code))

        def on_incoming_headers_received(headers, response_code, has_body):
            request.response_headers = headers
            request.response_code = response_code
            request.has_response_body = has_body
            request.response_headers_received.set_result(response_code)

        try:
            request._stream = _aws_crt_python.aws_py_http_client_connection_make_request(self._native_handle,
                                                                                         request,
                                                                                         on_stream_completed,
                                                                                         on_incoming_headers_received)

        except Exception as e:
            request.response_headers_received.set_exception(e)

        return request


class ServerConnection(HttpConnection):
    """
    Represents an Http server connection. Everything in this class is non-blocking.
    """

    def __init__(self, on_incoming_request, on_shutdown):
        assert on_incoming_request is not None
        self._on_incoming_request = on_incoming_request
        HttpConnection.__init__(self, on_shutdown)
    
    @staticmethod
    def new_server_connection(connection, on_incoming_request, on_shutdown = None):
        """
        create a new server connection, usually it will be called from the on_incoming connection callback, whenever a new connection is accepted.
        """
        server_connection = ServerConnection(on_incoming_request, on_shutdown)
        server_connection._native_handle = connection
        _aws_crt_python.aws_py_http_connection_configure_server(server_connection._native_handle, on_incoming_request, on_shutdown)
        return server_connection

class HttpServer(object):
    """
    Represents an Http server. Everything in this class is non-blocking.
    """
    __slots__ = ('_bootstrap', '_tls_connection_options', '_on_incoming_connection',
                 '_on_destroy_complete', '_native_handle', 'destroy_complete')

    # don't call me, I'm private
    def __init__(self, bootstrap, on_incoming_connection, on_destroy_complete, tls_connection_options):
        assert isinstance(bootstrap, ServerBootstrap)
        assert tls_connection_options is None or isinstance(
            tls_connection_options, TlsConnectionOptions)

        for slot in self.__slots__:
            setattr(self, slot, None)

        self._bootstrap = bootstrap
        self._tls_connection_options = tls_connection_options
        self._on_incoming_connection = on_incoming_connection
        self._on_destroy_complete = on_destroy_complete
        self._native_handle = None
        self.destroy_complete = Future()

    
    @staticmethod
    def new_server(bootstrap, host_name, port, socket_options, on_incoming_connection, tls_connection_options=None):
        """
        Create a new server listener, binding to the host_name and port. 
        When a new connection is received, the on_incoming_connection cb will be fired, a new ServerConnection obj will be created.
<<<<<<< HEAD
        The new_server_connection() need to be called from the callback to configure the ServerConnection 
=======
        The aws_py_http_connection_configure_server need to be called from the callback to configure the ServerConnection 
        @param socket_options: awscrt.io.SocketOptions for the server's listening socket. Required
        @param on_incoming_connection: Callback with signature (connection: HttpConnection.native_handle, error_code: int) Required
        @param bootstrap: awscrt.io.ServerBootstrap. Required
        @param tls_connection_options: awscrt.io.TlsConnectionOptions, for TLS connection
>>>>>>> 0ec8a3e2
        """
        assert tls_connection_options is None or isinstance(tls_connection_options, TlsConnectionOptions)
        assert host_name is not None
        assert port is not None
        assert socket_options is not None and isinstance(
            socket_options, SocketOptions)
        assert on_incoming_connection is not None
        if tls_connection_options is not None:
            internal_conn_options_handle = tls_connection_options._internal_tls_conn_options
        else:
            internal_conn_options_handle = None

        def on_destroy_complete(server_native_handle):
            server.destroy_complete.set_result("----server destroy finished!----")
        
        server = HttpServer(bootstrap, on_incoming_connection, on_destroy_complete, tls_connection_options)

        server._native_handle = _aws_crt_python.aws_py_http_server_create(
            bootstrap._internal_bootstrap, on_incoming_connection, on_destroy_complete, host_name, port, socket_options, internal_conn_options_handle)
        
        return server

    def close(self):
        """
        close the server, no more connections will be accepted, a future object will be returned, and if the close process finishes
        the future result or exception will be set.
        """
        try:
            if self._native_handle is not None:
                _aws_crt_python.aws_py_http_server_release(self._native_handle)
        except Exception as e:
            self.destroy_complete.set_exception(e)
        
        return self.destroy_complete

class HttpRequest(object):
    """
    Represents an HttpRequest to pass to HttpClientConnection.make_request(). path_and_query is the path and query portion
    of a URL. method is the http method (GET, PUT, etc...). outgoing_headers are the headers to send as part
    of the request.

    #TODO WAT
    outgoing_body is invoked to read the body of the request. It takes a single parameter of type MemoryView
    (it's writable), and you signal the end of the stream by returning OutgoingHttpBodyState.Done for the first tuple
    argument. If you aren't done sending the body, the first tuple argument should be OutgoingHttpBodyState.InProgress
    The second tuple argument is the size of the data written to the memoryview.

    on_incoming_body is invoked as the response body is received. It takes a single argument of type bytes.
    """
    __slots__ = ('_connection', 'path_and_query', 'method', 'outgoing_headers', '_outgoing_body', '_on_incoming_body', '_stream',
                 'response_headers', 'response_code', 'has_response_body', 'response_headers_received',
                 'response_completed')

    def __init__(self, connection, method, path_and_query, outgoing_headers, outgoing_body, on_incoming_body):
        import io

        assert method is not None
        assert outgoing_headers is not None
        assert connection is not None and isinstance(
            connection, HttpClientConnection)
        assert not outgoing_body or isinstance(outgoing_body, io.IOBase)

        self.path_and_query = path_and_query

        if path_and_query is None:
            self.path_and_query = '/'

        self._connection = connection
        self.method = method
        self.outgoing_headers = outgoing_headers
        self._outgoing_body = outgoing_body
        self._on_incoming_body = on_incoming_body
        self.response_completed = Future()
        self.response_headers_received = Future()
        self._stream = None
        self.response_headers = None
        self.response_code = None
        self.has_response_body = False<|MERGE_RESOLUTION|>--- conflicted
+++ resolved
@@ -205,15 +205,11 @@
         """
         Create a new server listener, binding to the host_name and port. 
         When a new connection is received, the on_incoming_connection cb will be fired, a new ServerConnection obj will be created.
-<<<<<<< HEAD
-        The new_server_connection() need to be called from the callback to configure the ServerConnection 
-=======
         The aws_py_http_connection_configure_server need to be called from the callback to configure the ServerConnection 
         @param socket_options: awscrt.io.SocketOptions for the server's listening socket. Required
         @param on_incoming_connection: Callback with signature (connection: HttpConnection.native_handle, error_code: int) Required
         @param bootstrap: awscrt.io.ServerBootstrap. Required
         @param tls_connection_options: awscrt.io.TlsConnectionOptions, for TLS connection
->>>>>>> 0ec8a3e2
         """
         assert tls_connection_options is None or isinstance(tls_connection_options, TlsConnectionOptions)
         assert host_name is not None

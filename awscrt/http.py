# Copyright 2010-2019 Amazon.com, Inc. or its affiliates. All Rights Reserved.
#
# Licensed under the Apache License, Version 2.0 (the "License").
# You may not use this file except in compliance with the License.
# A copy of the License is located at
#
#  http://aws.amazon.com/apache2.0
#
# or in the "license" file accompanying this file. This file is distributed
# on an "AS IS" BASIS, WITHOUT WARRANTIES OR CONDITIONS OF ANY KIND, either
# express or implied. See the License for the specific language governing
# permissions and limitations under the License.

import _aws_crt_python
from concurrent.futures import Future
from enum import IntEnum
from awscrt.io import ClientBootstrap, TlsConnectionOptions, SocketOptions, ServerBootstrap


class HttpClientConnection(object):
    """
    Represents an Http connection to a remote endpoint. Everything in this class is non-blocking.
    """
    __slots__ = ('_bootstrap', '_tls_connection_options', '_on_connection_shutdown', '_native_handle')

    # don't call me, I'm private
    def __init__(self, bootstrap, on_connection_shutdown, tls_connection_options):
        assert isinstance(bootstrap, ClientBootstrap)
        assert tls_connection_options is None or isinstance(
            tls_connection_options, TlsConnectionOptions)

        for slot in self.__slots__:
            setattr(self, slot, None)

        self._bootstrap = bootstrap
        self._tls_connection_options = tls_connection_options
        self._on_connection_shutdown = on_connection_shutdown
        self._native_handle = None

    @staticmethod
    def new_connection(bootstrap, host_name, port, socket_options,
                       on_connection_shutdown=None, tls_connection_options=None):
        """
        Initiates a new connection to host_name and port using socket_options and tls_connection_options if supplied.
        if tls_connection_options is None, then the connection will be attempted over plain-text.
        on_connection_shutdown will be invoked if the connection shuts-down while you still hold a reference to it.
        on_connection_shutdown takes a single argument of int type, to specify the shutdown reason.

        returns a future where the result is a new instance to HttpClientConnection, once the connection has completed
        and is ready for use.
        """
        assert tls_connection_options is None or isinstance(tls_connection_options, TlsConnectionOptions)
        assert host_name is not None
        assert port is not None
        assert socket_options is not None and isinstance(socket_options, SocketOptions)

        future = Future()
        connection = HttpClientConnection(bootstrap, on_connection_shutdown, tls_connection_options)

        def on_connection_setup_native_cb(native_handle, error_code):
            if error_code == 0:
                connection._native_handle = native_handle
                future.set_result(connection)
            else:
                future.set_exception(Exception("Error during connect: err={}".format(error_code)))

        try:
            if tls_connection_options is not None:
                internal_conn_options_handle = tls_connection_options._internal_tls_conn_options
            else:
                internal_conn_options_handle = None

            _aws_crt_python.aws_py_http_client_connection_create(bootstrap._internal_bootstrap,
                                                                 on_connection_setup_native_cb,
                                                                 connection._on_connection_shutdown,
                                                                 host_name,
                                                                 port,
                                                                 socket_options,
                                                                 internal_conn_options_handle)

        except Exception as e:
            future.set_exception(e)

        return future

    def close(self):
        """
        Closes the connection, if you hold a reference to this instance of HttpClientConnection, on_connection_shutdown
        will be invoked upon completion of the connection close.
        """
        if self._native_handle is not None:
            _aws_crt_python.aws_py_http_client_connection_close(self._native_handle)

    def is_open(self):
        """
        Returns True if the connection is open and usable, False otherwise.
        """
        if self._native_handle is not None:
            return _aws_crt_python.aws_py_http_client_connection_is_open(self._native_handle)

        return False

    def make_request(self, method, uri_str, outgoing_headers, outgoing_body, on_incoming_body):
        """
        path_and_query is the path and query portion
        of a URL. method is the http method (GET, PUT, etc...). outgoing_headers are the headers to send as part
        of the request.

        outgoing_body is an io.IOBase object that is used to stream the request body. Data will be read out of the stream
    until EOS is reached. The most common usages will be io.StringIO, file objects (via the global open/close functions),
    and io.BinaryIO.

        on_incoming_body is invoked as the response body is received. It takes a single argument of type bytes.

        Makes an Http request. When the headers from the response are received, the returned
        HttpRequest.response_headers_received future will have a result.
        and request.response_headers will be filled in, and request.response_code will be available.
        After this future completes, you can get the result of request.response_completed,
        for the remainder of the response.
        """
        request = HttpRequest(self, method, uri_str, outgoing_headers, outgoing_body, on_incoming_body)

        def on_stream_completed(error_code):
            if error_code == 0:
                request.response_completed.set_result(error_code)
            else:
                request.response_completed.set_exception(Exception(error_code))

        def on_incoming_headers_received(headers, response_code, has_body):
            request.response_headers = headers
            request.response_code = response_code
            request.has_response_body = has_body
            request.response_headers_received.set_result(response_code)

        try:
            request._stream = _aws_crt_python.aws_py_http_client_connection_make_request(self._native_handle,
                                                                                         request,
                                                                                         on_stream_completed,
                                                                                         on_incoming_headers_received)

        except Exception as e:
            request.response_headers_received.set_exception(e)

        return request


'''
TODO: Server Connection class,and configure the server connection.
'''


class HttpServer(object):
    """
    Represents an Http server. Everything in this class is non-blocking.
    """
    __slots__ = ('_bootstrap', '_tls_connection_options', '_on_incoming_connection',
                 '_on_destroy_complete', '_native_handle', '_destroy_complete')

    def __init__(self, bootstrap, host_name, port, socket_options, on_incoming_connection, tls_connection_options=None):
        """
        Create a new server listener, binding to the host_name and port. 
        When a new connection is received, the on_incoming_connection cb will be fired, a new ServerConnection obj will be created.
        The aws_py_http_connection_configure_server need to be called from the callback to configure the ServerConnection 
        @param socket_options: awscrt.io.SocketOptions for the server's listening socket. Required
        @param on_incoming_connection: Callback with signature (connection: HttpConnection.native_handle, error_code: int) Required
        @param bootstrap: awscrt.io.ServerBootstrap. Required
        @param tls_connection_options: awscrt.io.TlsConnectionOptions, for TLS connection
        """
        assert isinstance(bootstrap, ServerBootstrap)
        assert tls_connection_options is None or isinstance(tls_connection_options, TlsConnectionOptions)
        assert host_name is not None
        assert port is not None
        assert isinstance(socket_options, SocketOptions)
        assert on_incoming_connection is not None
        for slot in self.__slots__:
            setattr(self, slot, None)

        def on_destroy_complete(server_native_handle):
            self._destroy_complete.set_result(True)

        self._bootstrap = bootstrap
        self._tls_connection_options = tls_connection_options
        self._on_incoming_connection = on_incoming_connection
        self._on_destroy_complete = on_destroy_complete
        self._native_handle = None
        self._destroy_complete = Future()

        if tls_connection_options is not None:
            internal_conn_options_handle = tls_connection_options._internal_tls_conn_options
        else:
            internal_conn_options_handle = None

        self._native_handle = _aws_crt_python.aws_py_http_server_create(
            bootstrap._internal_bootstrap, on_incoming_connection, on_destroy_complete, host_name, port, socket_options,
            internal_conn_options_handle)

    def close(self):
        """
        close the server, no more connections will be accepted, a future object will be returned, and when the close process finishes
        the future result or exception will be set.
        """
        try:
            _aws_crt_python.aws_py_http_server_release(self._native_handle)
        except Exception as e:
            self._destroy_complete.set_exception(e)

        return self._destroy_complete


class HttpRequest(object):
    """
    Represents an HttpRequest to pass to HttpClientConnection.make_request(). path_and_query is the path and query portion
    of a URL. method is the http method (GET, PUT, etc...). outgoing_headers are the headers to send as part
    of the request.

    outgoing_body is an io.IOBase object that is used to stream the request body. Data will be read out of the stream
    until EOS is reached. The most common usages will be io.StringIO, file objects (via the global open/close functions),
    and io.BinaryIO.

    on_incoming_body is invoked as the response body is received. It takes a single argument of type bytes.
    """
    __slots__ = (
        '_connection', 'path_and_query', 'method', 'outgoing_headers', '_outgoing_body', '_on_incoming_body', '_stream',
        'response_headers', 'response_code', 'has_response_body', 'response_headers_received',
        'response_completed')

    def __init__(self, connection, method, path_and_query, outgoing_headers, outgoing_body, on_incoming_body):
        from io import IOBase

        assert method is not None
        assert outgoing_headers is not None
<<<<<<< HEAD
        assert connection is not None and isinstance(
            connection, HttpClientConnection)
        assert not outgoing_body or isinstance(outgoing_body, io.IOBase)
=======
        assert connection is not None and isinstance(connection, HttpClientConnection)
        assert not outgoing_body or isinstance(outgoing_body, IOBase)
>>>>>>> ef8cc7ec

        self.path_and_query = path_and_query

        if path_and_query is None:
            self.path_and_query = '/'

        self._connection = connection
        self.method = method
        self.outgoing_headers = outgoing_headers
        self._outgoing_body = outgoing_body
        self._on_incoming_body = on_incoming_body
        self.response_completed = Future()
        self.response_headers_received = Future()
        self._stream = None
        self.response_headers = None
        self.response_code = None
        self.has_response_body = False<|MERGE_RESOLUTION|>--- conflicted
+++ resolved
@@ -229,14 +229,8 @@
 
         assert method is not None
         assert outgoing_headers is not None
-<<<<<<< HEAD
-        assert connection is not None and isinstance(
-            connection, HttpClientConnection)
-        assert not outgoing_body or isinstance(outgoing_body, io.IOBase)
-=======
         assert connection is not None and isinstance(connection, HttpClientConnection)
         assert not outgoing_body or isinstance(outgoing_body, IOBase)
->>>>>>> ef8cc7ec
 
         self.path_and_query = path_and_query
 

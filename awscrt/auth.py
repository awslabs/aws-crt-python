--- conflicted
+++ resolved
@@ -152,13 +152,6 @@
     def new_profile(
             cls,
             client_bootstrap,
-<<<<<<< HEAD
-            profile_name='default',
-            config_file_name='~/.aws/config',
-            credentials_file_name='~/.aws/credentials'):
-        """
-        Create a provider only search for profile.
-=======
             profile_name=None,
             config_filepath=None,
             credentials_filepath=None):
@@ -180,20 +173,11 @@
             credentials_filepath (Optional[str]): Path to profile credentials file.
                 If not set, uses value from AWS_SHARED_CREDENTIALS_FILE environment variable.
                 If that is not set, uses value of "~/.aws/credentials"
->>>>>>> 5d283303
 
         Returns:
             AwsCredentialsProvider:
         """
         assert isinstance(client_bootstrap, ClientBootstrap)
-<<<<<<< HEAD
-        assert isinstance(profile_name, str)
-        assert isinstance(config_file_name, str)
-        assert isinstance(credentials_file_name, str)
-
-        binding = _awscrt.credentials_provider_new_profile(
-            client_bootstrap, profile_name, config_file_name, credentials_file_name)
-=======
         assert isinstance(profile_name, str) or profile_name is None
         assert isinstance(config_filepath, str) or config_filepath is None
         assert isinstance(credentials_filepath, str) or credentials_filepath is None
@@ -269,7 +253,6 @@
         """
 
         binding = _awscrt.credentials_provider_new_chain(providers)
->>>>>>> 5d283303
         return cls(binding)
 
     def get_credentials(self):
